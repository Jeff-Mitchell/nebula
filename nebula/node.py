<<<<<<< HEAD
import os
import sys
import time
import random
import warnings
import numpy as np
import torch

torch.multiprocessing.set_start_method("spawn", force=True)

# Ignore CryptographyDeprecationWarning (datatime issues with cryptography library)
from cryptography.utils import CryptographyDeprecationWarning

warnings.filterwarnings("ignore", category=CryptographyDeprecationWarning)

sys.path.append(os.path.join(os.path.dirname(__file__), ".."))
from nebula.config.config import Config
import logging
from nebula.core.datasets.mnist.mnist import MNISTDataset
from nebula.core.datasets.fashionmnist.fashionmnist import FashionMNISTDataset
from nebula.core.datasets.syscall.syscall import SYSCALLDataset
from nebula.core.datasets.cifar10.cifar10 import CIFAR10Dataset
from nebula.core.datasets.militarysar.militarysar import MilitarySARDataset
from nebula.core.datasets.datamodule import DataModule

from nebula.core.training.lightning import Lightning
from nebula.core.training.siamese import Siamese
from nebula.core.models.cifar10.dualagg import DualAggModel
from nebula.core.models.mnist.mlp import MNISTModelMLP
from nebula.core.models.mnist.cnn import MNISTModelCNN
from nebula.core.models.cifar10.cnnV3 import CIFAR10ModelCNN_V3
from nebula.core.models.fashionmnist.mlp import FashionMNISTModelMLP
from nebula.core.models.fashionmnist.cnn import FashionMNISTModelCNN
from nebula.core.models.syscall.mlp import SyscallModelMLP
from nebula.core.models.syscall.autoencoder import SyscallModelAutoencoder
from nebula.core.models.militarysar.cnn import MilitarySARModelCNN
from nebula.core.models.syscall.svm import SyscallModelSGDOneClassSVM
from nebula.core.engine import MaliciousNode, AggregatorNode, TrainerNode, ServerNode, IdleNode
from nebula.core.role import Role
from nebula.core.optimizations.communications.KD.models.cifar10.StudentCNN import StudentCIFAR10ModelCNN
from nebula.core.optimizations.communications.KD.models.cifar10.StudentResnet8 import StudentCIFAR10ModelResNet8
from nebula.core.optimizations.communications.KD_prototypes.models.cifar10.ProtoStudentCNN import ProtoStudentCIFAR10ModelCNN
from nebula.core.optimizations.communications.KD_prototypes.models.cifar10.ProtoStudentResnet8 import ProtoStudentCIFAR10ModelResnet8
from nebula.core.optimizations.communications.KD.models.fashionmnist.StudentCNN import StudentFashionMNISTModelCNN
from nebula.core.optimizations.communications.KD_prototypes.models.fashionmnist.ProtoStudentCNN import ProtoStudentFashionMNISTModelCNN
from nebula.core.optimizations.communications.KD.training.kdlightning import KDLightning
from nebula.core.optimizations.communications.KD_prototypes.training.protokdquantizationlightning import ProtoKDQuantizationLightning
from nebula.core.optimizations.communications.KD.models.mnist.StudentCNN import StudentMNISTModelCNN
from nebula.core.optimizations.communications.KD_prototypes.models.mnist.ProtoStudentCNN import ProtoStudentMNISTModelCNN
from nebula.core.research.FedGPD.models.cifar10.FedGPDCNN import FedGPDCIFAR10ModelCNN
from nebula.core.research.FedGPD.models.fashionmnist.FedGPDCNN import FedGPDFashionMNISTModelCNN
from nebula.core.research.FedGPD.models.mnist.FedGPDCNN import FedGPDMNISTModelCNN
from nebula.core.research.FedProto.models.cifar10.FedProtoCNN import FedProtoCIFAR10ModelCNN
from nebula.core.research.FedProto.models.cifar10.FedProtoResnet8 import FedProtoCIFAR10ModelResNet8
from nebula.core.research.FedProto.models.fashionmnist.FedProtoCNN import FedProtoFashionMNISTModelCNN
from nebula.core.research.FedProto.models.mnist.FedProtoCNN import FedProtoMNISTModelCNN
from nebula.core.research.FedProto.training.protolightning import ProtoLightning
from nebula.core.research.FML.models.mnist.FMLCombinedModel import FMLMNISTCombinedModelCNN
from nebula.core.research.FML.models.cifar10.FMLCombinedCNN import FMLCIFAR10CombinedModelCNN
from nebula.core.research.FML.models.cifar10.FMLCombinedResnet8 import FMLCIFAR10CombinedModelResNet8
from nebula.core.research.FML.models.cifar100.FMLCombinedResnet18 import FMLCIFAR100CombinedModelResNet18
from nebula.core.research.FML.models.fashionmnist.FMLCombinedModel import FMLFashionMNISTCombinedModelCNN
from nebula.core.research.FML.training.FMLlightning import FMLLightning
from nebula.core.datasets.cifar100.cifar100 import CIFAR100Dataset
from nebula.core.optimizations.communications.KD.models.cifar100.StudentResnet18 import StudentCIFAR100ModelResNet18
from nebula.core.optimizations.communications.KD_prototypes.models.cifar100.ProtoStudentResnet18 import ProtoStudentCIFAR100ModelResnet18
from nebula.core.research.FedGPD.models.cifar10.FedGPDResnet8 import FedGPDCIFAR10ModelResNet8
from nebula.core.research.FedGPD.models.cifar100.FedGPDResnet18 import FedGPDCIFAR100ModelResNet18
from nebula.core.research.FedProto.models.cifar100.FedProtoResnet18 import FedProtoCIFAR100ModelResNet18

# os.environ["PYTORCH_ENABLE_MPS_FALLBACK"] = "1"
# os.environ["TORCH_LOGS"] = "+dynamo"
# os.environ["TORCHDYNAMO_VERBOSE"] = "1"


async def main():
    config_path = str(sys.argv[1])
    config = Config(entity="participant", participant_config_file=config_path)

    n_nodes = config.participant["scenario_args"]["n_nodes"]
    model_name = config.participant["model_args"]["model"]
    idx = config.participant["device_args"]["idx"]

    additional_node_status = config.participant["mobility_args"]["additional_node"]["status"]
    additional_node_round = config.participant["mobility_args"]["additional_node"]["round_start"]

    attacks = config.participant["adversarial_args"]["attacks"]
    poisoned_persent = config.participant["adversarial_args"]["poisoned_sample_percent"]
    poisoned_ratio = config.participant["adversarial_args"]["poisoned_ratio"]
    targeted = str(config.participant["adversarial_args"]["targeted"])
    target_label = config.participant["adversarial_args"]["target_label"]
    target_changed_label = config.participant["adversarial_args"]["target_changed_label"]
    noise_type = config.participant["adversarial_args"]["noise_type"]
    iid = config.participant["data_args"]["iid"]
    partition_selection = config.participant["data_args"]["partition_selection"]
    partition_parameter = np.array(config.participant["data_args"]["partition_parameter"], dtype=np.float64)
    label_flipping = False
    data_poisoning = False
    model_poisoning = False
    if attacks == "Label Flipping":
        label_flipping = True
        poisoned_ratio = 0
        if targeted == "true" or targeted == "True":
            targeted = True
        else:
            targeted = False
    elif attacks == "Sample Poisoning":
        data_poisoning = True
        if targeted == "true" or targeted == "True":
            targeted = True
        else:
            targeted = False
    elif attacks == "Model Poisoning":
        model_poisoning = True
    else:
        label_flipping = False
        data_poisoning = False
        targeted = False
        poisoned_persent = 0
        poisoned_ratio = 0

    # Adjust the total number of nodes and the index of the current node for CFL, as it doesn't require a specific partition for the server (not used for training)
    if config.participant["scenario_args"]["federation"] == "CFL":
        n_nodes -= 1
        if idx > 0:
            idx -= 1

    dataset = None
    dataset_str = config.participant["data_args"]["dataset"]
    num_workers = config.participant["data_args"]["num_workers"]
    model = None
    learner = None
    if dataset_str == "MNIST":
        dataset = MNISTDataset(
            num_classes=10,
            partition_id=idx,
            partitions_number=n_nodes,
            iid=iid,
            partition=partition_selection,
            partition_parameter=partition_parameter,
            seed=42,
            config=config,
        )
        if model_name == "MLP":
            model = MNISTModelMLP()
        elif model_name == "CNN":
            model = MNISTModelCNN()
        elif model_name == "CNN KD":
            model = StudentMNISTModelCNN()
            learner = KDLightning
        elif model_name == "CNN KD-D":
            model = StudentMNISTModelCNN(decreasing_beta=True)
            learner = KDLightning
        elif model_name == "CNN KD-S":
            model = StudentMNISTModelCNN(send_logic="mixed_2rounds")
            learner = KDLightning
        elif model_name == "CNN KD-DS":
            model = StudentMNISTModelCNN(decreasing_beta=True, send_logic="mixed_2rounds")
            learner = KDLightning
        elif model_name == "CNN MD":
            model = StudentMNISTModelCNN(mutual_distilation="MD")
            learner = KDLightning
        elif model_name == "CNN MD-D":
            model = StudentMNISTModelCNN(mutual_distilation="MD", decreasing_beta=True)
            learner = KDLightning
        elif model_name == "CNN MD-S":
            model = StudentMNISTModelCNN(mutual_distilation="MD", send_logic="mixed_2rounds")
            learner = KDLightning
        elif model_name == "CNN MD-DS":
            model = StudentMNISTModelCNN(mutual_distilation="MD", decreasing_beta=True, send_logic="mixed_2rounds")
            learner = KDLightning
        elif model_name == "CNN FedProto":
            model = FedProtoMNISTModelCNN()
            learner = ProtoLightning
        elif model_name == "CNN FedGPD":
            model = FedGPDMNISTModelCNN()
        elif model_name == "CNN FML":
            model = FMLMNISTCombinedModelCNN()
            learner = FMLLightning
        elif model_name == "CNN PKD":
            model = ProtoStudentMNISTModelCNN(knowledge_distilation="KD")
            learner = ProtoKDQuantizationLightning
        elif model_name == "CNN PKD-S":
            model = ProtoStudentMNISTModelCNN(knowledge_distilation="KD", send_logic="mixed_2rounds")
            learner = ProtoKDQuantizationLightning
        elif model_name == "CNN PKD-D":
            model = ProtoStudentMNISTModelCNN(knowledge_distilation="KD", weighting="decreasing")
            learner = ProtoKDQuantizationLightning
        elif model_name == "CNN PKD-A":
            model = ProtoStudentMNISTModelCNN(knowledge_distilation="KD", weighting="adaptative")
            learner = ProtoKDQuantizationLightning
        elif model_name == "CNN PKD-DS":
            model = ProtoStudentMNISTModelCNN(knowledge_distilation="KD", send_logic="mixed_2rounds", weighting="decreasing")
            learner = ProtoKDQuantizationLightning
        elif model_name == "CNN PKD-AS":
            model = ProtoStudentMNISTModelCNN(knowledge_distilation="KD", send_logic="mixed_2rounds", weighting="adaptative")
            learner = ProtoKDQuantizationLightning
        elif model_name == "CNN PMD":
            model = ProtoStudentMNISTModelCNN(knowledge_distilation="MD")
            learner = ProtoKDQuantizationLightning
        elif model_name == "CNN PMD-S":
            model = ProtoStudentMNISTModelCNN(knowledge_distilation="MD", send_logic="mixed_2rounds")
            learner = ProtoKDQuantizationLightning
        elif model_name == "CNN PMD-D":
            model = ProtoStudentMNISTModelCNN(knowledge_distilation="MD", weighting="decreasing")
            learner = ProtoKDQuantizationLightning
        elif model_name == "CNN PMD-A":
            model = ProtoStudentMNISTModelCNN(knowledge_distilation="MD", weighting="adaptative")
            learner = ProtoKDQuantizationLightning
        elif model_name == "CNN PMD-DS":
            model = ProtoStudentMNISTModelCNN(knowledge_distilation="MD", send_logic="mixed_2rounds", weighting="decreasing")
            learner = ProtoKDQuantizationLightning
        elif model_name == "CNN PMD-AS":
            model = ProtoStudentMNISTModelCNN(knowledge_distilation="MD", send_logic="mixed_2rounds", weighting="adaptative")
            learner = ProtoKDQuantizationLightning
        else:
            raise ValueError(f"Model {model} not supported for dataset {dataset_str}")
    elif dataset_str == "FashionMNIST":
        dataset = FashionMNISTDataset(
            num_classes=10,
            partition_id=idx,
            partitions_number=n_nodes,
            iid=iid,
            partition=partition_selection,
            partition_parameter=partition_parameter,
            seed=42,
            config=config,
        )
        if model_name == "MLP":
            model = FashionMNISTModelMLP()
        elif model_name == "CNN":
            model = FashionMNISTModelCNN()
        elif model_name == "CNN KD":
            model = StudentFashionMNISTModelCNN()
            learner = KDLightning
        elif model_name == "CNN KD-D":
            model = StudentFashionMNISTModelCNN(decreasing_beta=True)
            learner = KDLightning
        elif model_name == "CNN KD-S":
            model = StudentFashionMNISTModelCNN(send_logic="mixed_2rounds")
            learner = KDLightning
        elif model_name == "CNN KD-DS":
            model = StudentFashionMNISTModelCNN(decreasing_beta=True, send_logic="mixed_2rounds")
            learner = KDLightning
        elif model_name == "CNN MD":
            model = StudentFashionMNISTModelCNN(mutual_distilation="MD")
            learner = KDLightning
        elif model_name == "CNN MD-D":
            model = StudentFashionMNISTModelCNN(mutual_distilation="MD", decreasing_beta=True)
            learner = KDLightning
        elif model_name == "CNN MD-S":
            model = StudentFashionMNISTModelCNN(mutual_distilation="MD", send_logic="mixed_2rounds")
            learner = KDLightning
        elif model_name == "CNN MD-DS":
            model = StudentFashionMNISTModelCNN(mutual_distilation="MD", decreasing_beta=True, send_logic="mixed_2rounds")
            learner = KDLightning
        elif model_name == "CNN FedProto":
            model = FedProtoFashionMNISTModelCNN()
            learner = ProtoLightning
        elif model_name == "CNN FedGPD":
            model = FedGPDFashionMNISTModelCNN()
        elif model_name == "CNN FML":
            model = FMLFashionMNISTCombinedModelCNN()
            learner = FMLLightning
        elif model_name == "CNN PKD":
            model = ProtoStudentFashionMNISTModelCNN(knowledge_distilation="KD")
            learner = ProtoKDQuantizationLightning
        elif model_name == "CNN PKD-D":
            model = ProtoStudentFashionMNISTModelCNN(knowledge_distilation="KD", weighting="decreasing")
            learner = ProtoKDQuantizationLightning
        elif model_name == "CNN PKD-A":
            model = ProtoStudentFashionMNISTModelCNN(knowledge_distilation="KD", weighting="adaptative")
            learner = ProtoKDQuantizationLightning
        elif model_name == "CNN PKD-S":
            model = ProtoStudentFashionMNISTModelCNN(knowledge_distilation="KD", send_logic="mixed_2rounds")
            learner = ProtoKDQuantizationLightning
        elif model_name == "CNN PKD-DS":
            model = ProtoStudentFashionMNISTModelCNN(knowledge_distilation="KD", weighting="decreasing", send_logic="mixed_2rounds")
            learner = ProtoKDQuantizationLightning
        elif model_name == "CNN PKD-AS":
            model = ProtoStudentFashionMNISTModelCNN(knowledge_distilation="KD", weighting="adaptative", send_logic="mixed_2rounds")
            learner = ProtoKDQuantizationLightning
        elif model_name == "CNN PMD":
            model = ProtoStudentFashionMNISTModelCNN(knowledge_distilation="MD")
            learner = ProtoKDQuantizationLightning
        elif model_name == "CNN PMD-D":
            model = ProtoStudentFashionMNISTModelCNN(knowledge_distilation="MD", weighting="decreasing")
            learner = ProtoKDQuantizationLightning
        elif model_name == "CNN PMD-A":
            model = ProtoStudentFashionMNISTModelCNN(knowledge_distilation="MD", weighting="adaptative")
            learner = ProtoKDQuantizationLightning
        elif model_name == "CNN PMD-S":
            model = ProtoStudentFashionMNISTModelCNN(knowledge_distilation="MD", send_logic="mixed_2rounds")
            learner = ProtoKDQuantizationLightning
        elif model_name == "CNN PMD-DS":
            model = ProtoStudentFashionMNISTModelCNN(knowledge_distilation="KD", weighting="decreasing", send_logic="mixed_2rounds")
            learner = ProtoKDQuantizationLightning
        elif model_name == "CNN PMD-AS":
            model = ProtoStudentFashionMNISTModelCNN(knowledge_distilation="KD", weighting="adaptative", send_logic="mixed_2rounds")
            learner = ProtoKDQuantizationLightning
        else:
            raise ValueError(f"Model {model} not supported for dataset {dataset_str}")
    elif dataset_str == "SYSCALL":
        dataset = SYSCALLDataset(
            num_classes=10,
            partition_id=idx,
            partitions_number=n_nodes,
            iid=iid,
            partition=partition_selection,
            partition_parameter=partition_parameter,
            seed=42,
            config=config,
        )
        if model_name == "MLP":
            model = SyscallModelMLP()
        elif model_name == "SVM":
            model = SyscallModelSGDOneClassSVM()
        elif model_name == "Autoencoder":
            model = SyscallModelAutoencoder()
        else:
            raise ValueError(f"Model {model} not supported for dataset {dataset_str}")
    elif dataset_str == "CIFAR10":
        dataset = CIFAR10Dataset(
            num_classes=10,
            partition_id=idx,
            partitions_number=n_nodes,
            iid=iid,
            partition=partition_selection,
            partition_parameter=partition_parameter,
            seed=42,
            config=config,
        )
        if model_name == "CNN":
            model = CIFAR10ModelCNN_V3()
        elif model_name == "CNN KD":
            model = StudentCIFAR10ModelCNN()
            learner = KDLightning
        elif model_name == "CNN KD-D":
            model = StudentCIFAR10ModelCNN(decreasing_beta=True)
            learner = KDLightning
        elif model_name == "CNN KD-S":
            model = StudentCIFAR10ModelCNN(send_logic="mixed_2rounds")
            learner = KDLightning
        elif model_name == "CNN KD-DS":
            model = StudentCIFAR10ModelCNN(decreasing_beta=True, send_logic="mixed_2rounds")
            learner = KDLightning
        elif model_name == "CNN MD":
            model = StudentCIFAR10ModelCNN(mutual_distilation="MD")
            learner = KDLightning
        elif model_name == "CNN MD-D":
            model = StudentCIFAR10ModelCNN(mutual_distilation="MD", decreasing_beta=True)
            learner = KDLightning
        elif model_name == "CNN MD-S":
            model = StudentCIFAR10ModelCNN(mutual_distilation="MD", send_logic="mixed_2rounds")
            learner = KDLightning
        elif model_name == "CNN MD-DS":
            model = StudentCIFAR10ModelCNN(mutual_distilation="MD", decreasing_beta=True, send_logic="mixed_2rounds")
            learner = KDLightning
        elif model_name == "CNN FedProto":
            model = FedProtoCIFAR10ModelCNN()
            learner = ProtoLightning
        elif model_name == "CNN FedGPD":
            model = FedGPDCIFAR10ModelCNN()
        elif model_name == "CNN FML":
            model = FMLCIFAR10CombinedModelCNN()
            learner = FMLLightning
        elif model_name == "CNN PKD":
            model = ProtoStudentCIFAR10ModelCNN(knowledge_distilation="KD")
            learner = ProtoKDQuantizationLightning
        elif model_name == "CNN PKD-D":
            model = ProtoStudentCIFAR10ModelCNN(knowledge_distilation="KD", weighting="decreasing")
            learner = ProtoKDQuantizationLightning
        elif model_name == "CNN PKD-A":
            model = ProtoStudentCIFAR10ModelCNN(knowledge_distilation="KD", weighting="adaptative")
            learner = ProtoKDQuantizationLightning
        elif model_name == "CNN PKD-S":
            model = ProtoStudentCIFAR10ModelCNN(knowledge_distilation="KD", send_logic="mixed_2rounds")
            learner = ProtoKDQuantizationLightning
        elif model_name == "CNN PKD-DS":
            model = ProtoStudentCIFAR10ModelCNN(knowledge_distilation="KD", weighting="decreasing", send_logic="mixed_2rounds")
            learner = ProtoKDQuantizationLightning
        elif model_name == "CNN PKD-AS":
            model = ProtoStudentCIFAR10ModelCNN(knowledge_distilation="KD", weighting="adaptative", send_logic="mixed_2rounds")
            learner = ProtoKDQuantizationLightning
        elif model_name == "CNN PMD":
            model = ProtoStudentCIFAR10ModelCNN(knowledge_distilation="MD")
            learner = ProtoKDQuantizationLightning
        elif model_name == "CNN PMD-D":
            model = ProtoStudentCIFAR10ModelCNN(knowledge_distilation="MD", weighting="decreasing")
            learner = ProtoKDQuantizationLightning
        elif model_name == "CNN PMD-A":
            model = ProtoStudentCIFAR10ModelCNN(knowledge_distilation="MD", weighting="adaptative")
            learner = ProtoKDQuantizationLightning
        elif model_name == "CNN PMD-S":
            model = ProtoStudentCIFAR10ModelCNN(knowledge_distilation="MD", send_logic="mixed_2rounds")
            learner = ProtoKDQuantizationLightning
        elif model_name == "CNN PMD-DS":
            model = ProtoStudentCIFAR10ModelCNN(knowledge_distilation="MD", weighting="decreasing", send_logic="mixed_2rounds")
            learner = ProtoKDQuantizationLightning
        elif model_name == "CNN PMD-AS":
            model = ProtoStudentCIFAR10ModelCNN(knowledge_distilation="MD", weighting="adaptative", send_logic="mixed_2rounds")
            learner = ProtoKDQuantizationLightning
        elif model_name == "Resnet8":
            model = StudentCIFAR10ModelResNet8(mutual_distilation=None)
            learner = KDLightning
        elif model_name == "Resnet8 KD":
            model = StudentCIFAR10ModelResNet8()
            learner = KDLightning
        elif model_name == "Resnet8 KD-D":
            model = StudentCIFAR10ModelResNet8(decreasing_beta=True)
            learner = KDLightning
        elif model_name == "Resnet8 KD-S":
            model = StudentCIFAR10ModelResNet8(send_logic="mixed_2rounds")
            learner = KDLightning
        elif model_name == "Resnet8 KD-DS":
            model = StudentCIFAR10ModelResNet8(decreasing_beta=True, send_logic="mixed_2rounds")
            learner = KDLightning
        elif model_name == "Resnet8 MD":
            model = StudentCIFAR10ModelResNet8(mutual_distilation="MD")
            learner = KDLightning
        elif model_name == "Resnet8 MD-D":
            model = StudentCIFAR10ModelResNet8(mutual_distilation="MD", decreasing_beta=True)
            learner = KDLightning
        elif model_name == "Resnet8 MD-S":
            model = StudentCIFAR10ModelResNet8(mutual_distilation="MD", send_logic="mixed_2rounds")
            learner = KDLightning
        elif model_name == "Resnet8 MD-DS":
            model = StudentCIFAR10ModelResNet8(mutual_distilation="MD", decreasing_beta=True, send_logic="mixed_2rounds")
            learner = KDLightning
        elif model_name == "Resnet8 FedProto":
            model = FedProtoCIFAR10ModelResNet8()
            learner = ProtoLightning
        elif model_name == "Resnet8 FedGPD":
            model = FedGPDCIFAR10ModelResNet8()
        elif model_name == "Resnet8 FML":
            model = FMLCIFAR10CombinedModelResNet8()
            learner = FMLLightning
        elif model_name == "Resnet8 PKD":
            model = ProtoStudentCIFAR10ModelResnet8(knowledge_distilation="KD")
            learner = ProtoKDQuantizationLightning
        elif model_name == "Resnet8 PKD-D":
            model = ProtoStudentCIFAR10ModelResnet8(knowledge_distilation="KD", weighting="decreasing")
            learner = ProtoKDQuantizationLightning
        elif model_name == "Resnet8 PKD-A":
            model = ProtoStudentCIFAR10ModelResnet8(knowledge_distilation="KD", weighting="adaptative")
            learner = ProtoKDQuantizationLightning
        elif model_name == "Resnet8 PKD-S":
            model = ProtoStudentCIFAR10ModelResnet8(knowledge_distilation="KD", send_logic="mixed_2rounds")
            learner = ProtoKDQuantizationLightning
        elif model_name == "Resnet8 PKD-DS":
            model = ProtoStudentCIFAR10ModelResnet8(knowledge_distilation="KD", weighting="decreasing", send_logic="mixed_2rounds")
            learner = ProtoKDQuantizationLightning
        elif model_name == "Resnet8 PKD-AS":
            model = ProtoStudentCIFAR10ModelResnet8(knowledge_distilation="KD", weighting="adaptative", send_logic="mixed_2rounds")
            learner = ProtoKDQuantizationLightning
        elif model_name == "Resnet8 PMD":
            model = ProtoStudentCIFAR10ModelResnet8(knowledge_distilation="MD")
            learner = ProtoKDQuantizationLightning
        elif model_name == "Resnet8 PMD-D":
            model = ProtoStudentCIFAR10ModelResnet8(knowledge_distilation="MD", weighting="decreasing")
            learner = ProtoKDQuantizationLightning
        elif model_name == "Resnet8 PMD-A":
            model = ProtoStudentCIFAR10ModelResnet8(knowledge_distilation="MD", weighting="adaptative")
            learner = ProtoKDQuantizationLightning
        elif model_name == "Resnet8 PMD-S":
            model = ProtoStudentCIFAR10ModelResnet8(knowledge_distilation="MD", send_logic="mixed_2rounds")
            learner = ProtoKDQuantizationLightning
        elif model_name == "Resnet8 PMD-DS":
            model = ProtoStudentCIFAR10ModelResnet8(knowledge_distilation="MD", weighting="decreasing", send_logic="mixed_2rounds")
            learner = ProtoKDQuantizationLightning
        elif model_name == "Resnet8 PMD-AS":
            model = ProtoStudentCIFAR10ModelResnet8(knowledge_distilation="MD", weighting="adaptative", send_logic="mixed_2rounds")
            learner = ProtoKDQuantizationLightning
        else:
            raise ValueError(f"Model {model} not supported for dataset {dataset_str}")
    elif dataset_str == "MilitarySAR":
        dataset = MilitarySARDataset(
            num_classes=10,
            partition_id=idx,
            partitions_number=n_nodes,
            iid=iid,
            partition=partition_selection,
            partition_parameter=partition_parameter,
            seed=42,
            config=config,
        )
        model = MilitarySARModelCNN()

    elif dataset_str == "CIFAR100":
        dataset = CIFAR100Dataset(
            num_classes=100,
            partition_id=idx,
            partitions_number=n_nodes,
            iid=iid,
            partition=partition_selection,
            partition_parameter=partition_parameter,
            seed=42,
            config=config,
        )
        if model_name == "Resnet18":
            model = StudentCIFAR100ModelResNet18(mutual_distilation=None)
            learner = KDLightning
        elif model_name == "Resnet18 KD":
            model = StudentCIFAR100ModelResNet18()
            learner = KDLightning
        elif model_name == "Resnet18 KD-D":
            model = StudentCIFAR100ModelResNet18(decreasing_beta=True)
            learner = KDLightning
        elif model_name == "Resnet18 KD-S":
            model = StudentCIFAR100ModelResNet18(send_logic="mixed_2rounds")
            learner = KDLightning
        elif model_name == "Resnet18 KD-DS":
            model = StudentCIFAR100ModelResNet18(decreasing_beta=True, send_logic="mixed_2rounds")
            learner = KDLightning
        elif model_name == "Resnet18 MD":
            model = StudentCIFAR100ModelResNet18(mutual_distilation="MD")
            learner = KDLightning
        elif model_name == "Resnet18 MD-D":
            model = StudentCIFAR100ModelResNet18(mutual_distilation="MD", decreasing_beta=True)
            learner = KDLightning
        elif model_name == "Resnet18 MD-S":
            model = StudentCIFAR100ModelResNet18(mutual_distilation="MD", send_logic="mixed_2rounds")
            learner = KDLightning
        elif model_name == "Resnet18 MD-DS":
            model = StudentCIFAR100ModelResNet18(mutual_distilation="MD", decreasing_beta=True, send_logic="mixed_2rounds")
            learner = KDLightning
        elif model_name == "Resnet18 FedProto":
            model = FedProtoCIFAR100ModelResNet18()
            learner = ProtoLightning
        elif model_name == "Resnet18 FedGPD":
            model = FedGPDCIFAR100ModelResNet18()
        elif model_name == "Resnet18 FML":
            model = FMLCIFAR100CombinedModelResNet18()
            learner = FMLLightning
        elif model_name == "Resnet18 PKD":
            model = ProtoStudentCIFAR100ModelResnet18()
            learner = ProtoKDQuantizationLightning
        elif model_name == "Resnet18 PKD-D":
            model = ProtoStudentCIFAR100ModelResnet18(knowledge_distilation="KD", weighting="decreasing")
            learner = ProtoKDQuantizationLightning
        elif model_name == "Resnet18 PKD-A":
            model = ProtoStudentCIFAR100ModelResnet18(knowledge_distilation="KD", weighting="adaptative")
            learner = ProtoKDQuantizationLightning
        elif model_name == "Resnet18 PKD-S":
            model = ProtoStudentCIFAR100ModelResnet18(knowledge_distilation="KD", send_logic="mixed_2rounds")
            learner = ProtoKDQuantizationLightning
        elif model_name == "Resnet18 PKD-DS":
            model = ProtoStudentCIFAR100ModelResnet18(knowledge_distilation="KD", weighting="decreasing", send_logic="mixed_2rounds")
            learner = ProtoKDQuantizationLightning
        elif model_name == "Resnet18 PKD-AS":
            model = ProtoStudentCIFAR100ModelResnet18(knowledge_distilation="KD", weighting="adaptative", send_logic="mixed_2rounds")
            learner = ProtoKDQuantizationLightning
        elif model_name == "Resnet18 PMD":
            model = ProtoStudentCIFAR100ModelResnet18(knowledge_distilation="MD")
            learner = ProtoKDQuantizationLightning
        elif model_name == "Resnet18 PMD-D":
            model = ProtoStudentCIFAR100ModelResnet18(knowledge_distilation="MD", weighting="decreasing")
            learner = ProtoKDQuantizationLightning
        elif model_name == "Resnet18 PMD-A":
            model = ProtoStudentCIFAR100ModelResnet18(knowledge_distilation="MD", weighting="adaptative")
            learner = ProtoKDQuantizationLightning
        elif model_name == "Resnet8 PMD-S":
            model = ProtoStudentCIFAR100ModelResnet18(knowledge_distilation="MD", send_logic="mixed_2rounds")
            learner = ProtoKDQuantizationLightning
        elif model_name == "Resnet18 PMD-DS":
            model = ProtoStudentCIFAR100ModelResnet18(knowledge_distilation="MD", weighting="decreasing", send_logic="mixed_2rounds")
            learner = ProtoKDQuantizationLightning
        elif model_name == "Resnet18 PMD-AS":
            model = ProtoStudentCIFAR100ModelResnet18(knowledge_distilation="MD", weighting="adaptative", send_logic="mixed_2rounds")
            learner = ProtoKDQuantizationLightning
        else:
            raise ValueError(f"Model {model} not supported")

    else:
        raise ValueError(f"Dataset {dataset_str} not supported")

    dataset = DataModule(
        train_set=dataset.train_set,
        train_set_indices=dataset.train_indices_map,
        test_set=dataset.test_set,
        test_set_indices=dataset.test_indices_map,
        local_test_set_indices=dataset.local_test_indices_map,
        num_workers=num_workers,
        partition_id=idx,
        partitions_number=n_nodes,
        batch_size=dataset.batch_size,
        label_flipping=label_flipping,
        data_poisoning=data_poisoning,
        poisoned_persent=poisoned_persent,
        poisoned_ratio=poisoned_ratio,
        targeted=targeted,
        target_label=target_label,
        target_changed_label=target_changed_label,
        noise_type=noise_type,
    )

    # - Import MNISTDatasetScikit (not torch component)
    # - Import scikit-learn model
    # - Import ScikitDataModule
    # - Import Scikit as trainer
    # - Import aggregation algorithm adapted to scikit-learn models (e.g. FedAvgSVM)
    if learner is not None:
        trainer = learner
    else:
        trainer_str = config.participant["training_args"]["trainer"]
        if trainer_str == "lightning":
            trainer = Lightning
        elif trainer_str == "scikit":
            raise NotImplementedError
        elif trainer_str == "siamese" and dataset_str == "CIFAR10":
            trainer = Siamese
            model = DualAggModel()
            config.participant["model_args"]["model"] = "DualAggModel"
            config.participant["data_args"]["dataset"] = "CIFAR10"
            config.participant["aggregator_args"]["algorithm"] = "DualHistAgg"
        else:
            raise ValueError(f"Trainer {trainer_str} not supported")

    if config.participant["device_args"]["malicious"]:
        node_cls = MaliciousNode
    else:
        if config.participant["device_args"]["role"] == Role.AGGREGATOR:
            node_cls = AggregatorNode
        elif config.participant["device_args"]["role"] == Role.TRAINER:
            node_cls = TrainerNode
        elif config.participant["device_args"]["role"] == Role.SERVER:
            node_cls = ServerNode
        elif config.participant["device_args"]["role"] == Role.IDLE:
            node_cls = IdleNode
        else:
            raise ValueError(f"Role {config.participant['device_args']['role']} not supported")

    VARIABILITY = 0.5

    def randomize_value(value, variability):
        min_value = max(0, value - variability)
        max_value = value + variability
        return random.uniform(min_value, max_value)

    config_keys = [
        ["reporter_args", "report_frequency"],
        ["discoverer_args", "discovery_frequency"],
        ["health_args", "health_interval"],
        ["health_args", "grace_time_health"],
        ["health_args", "check_alive_interval"],
        ["health_args", "send_alive_interval"],
        ["forwarder_args", "forwarder_interval"],
        ["forwarder_args", "forward_messages_interval"],
    ]

    for keys in config_keys:
        value = config.participant
        for key in keys[:-1]:
            value = value[key]
        value[keys[-1]] = randomize_value(value[keys[-1]], VARIABILITY)

    logging.info(f"Starting node {idx} with model {model_name}, trainer {trainer.__name__}, and as {node_cls.__name__}")

    node = node_cls(
        model=model,
        dataset=dataset,
        config=config,
        trainer=trainer,
        security=False,
        model_poisoning=model_poisoning,
        poisoned_ratio=poisoned_ratio,
        noise_type=noise_type,
    )
    await node.start_communications()
    await node.deploy_federation()

    # If it is an additional node, it should wait until additional_node_round to connect to the network
    # In order to do that, it should request the current round to the controller
    if additional_node_status:
        logging.info(f"Waiting for round {additional_node_round} to start")
        time.sleep(6000)  # DEBUG purposes
        import requests

        url = f'http://{node.config.participant["scenario_args"]["controller"]}/platform/{node.config.participant["scenario_args"]["name"]}/round'
        current_round = int(requests.get(url).json()["round"])
        while current_round < additional_node_round:
            logging.info(f"Waiting for round {additional_node_round} to start")
            time.sleep(10)
        logging.info(f"Round {additional_node_round} started, connecting to the network")

    if node.cm is not None:
        await node.cm.network_wait()


if __name__ == "__main__":
    if sys.platform == "win32":
        import asyncio

        asyncio.run(main(), debug=False)
    else:
        try:
            import uvloop 
            uvloop.run(main(), debug=False)
        except ImportError:
            logging.warning("uvloop not available, using default loop")
            import asyncio
            asyncio.run(main(), debug=False)
=======
import os
import sys
import time
import random
import warnings
import numpy as np
import torch


torch.multiprocessing.set_start_method("spawn", force=True)

# Ignore CryptographyDeprecationWarning (datatime issues with cryptography library)
from cryptography.utils import CryptographyDeprecationWarning

warnings.filterwarnings("ignore", category=CryptographyDeprecationWarning)

sys.path.append(os.path.join(os.path.dirname(__file__), ".."))
from nebula.config.config import Config
import logging
from nebula.core.datasets.mnist.mnist import MNISTDataset
from nebula.core.datasets.fashionmnist.fashionmnist import FashionMNISTDataset
from nebula.core.datasets.syscall.syscall import SYSCALLDataset
from nebula.core.datasets.cifar10.cifar10 import CIFAR10Dataset
from nebula.core.datasets.militarysar.militarysar import MilitarySARDataset
from nebula.core.datasets.datamodule import DataModule

from nebula.core.training.lightning import Lightning
from nebula.core.training.siamese import Siamese
from nebula.core.models.cifar10.dualagg import DualAggModel
from nebula.core.models.mnist.mlp import MNISTModelMLP
from nebula.core.models.mnist.cnn import MNISTModelCNN
from nebula.core.models.fashionmnist.mlp import FashionMNISTModelMLP
from nebula.core.models.fashionmnist.cnn import FashionMNISTModelCNN
from nebula.core.models.syscall.mlp import SyscallModelMLP
from nebula.core.models.syscall.autoencoder import SyscallModelAutoencoder
from nebula.core.models.cifar10.resnet import CIFAR10ModelResNet
from nebula.core.models.cifar10.fastermobilenet import FasterMobileNet
from nebula.core.models.cifar10.simplemobilenet import SimpleMobileNetV1
from nebula.core.models.cifar10.cnn import CIFAR10ModelCNN
from nebula.core.models.cifar10.cnnV2 import CIFAR10ModelCNN_V2
from nebula.core.models.cifar10.cnnV3 import CIFAR10ModelCNN_V3
from nebula.core.models.militarysar.cnn import MilitarySARModelCNN
from nebula.core.datasets.cifar100.cifar100 import CIFAR100Dataset
from nebula.core.datasets.emnist.emnist import EMNISTDataset
from nebula.core.datasets.kitsun.kitsun import KITSUNDataset
from nebula.core.models.cifar100.cnn import CIFAR100ModelCNN
from nebula.core.models.emnist.cnn import EMNISTModelCNN
from nebula.core.models.emnist.mlp import EMNISTModelMLP
from nebula.core.models.kitsun.mlp import KitsunModelMLP

from nebula.core.models.syscall.svm import SyscallModelSGDOneClassSVM
from nebula.core.engine import MaliciousNode, AggregatorNode, TrainerNode, ServerNode, IdleNode
from nebula.core.role import Role

# os.environ["PYTORCH_ENABLE_MPS_FALLBACK"] = "1"
# os.environ["TORCH_LOGS"] = "+dynamo"
# os.environ["TORCHDYNAMO_VERBOSE"] = "1"


async def main(config):
    n_nodes = config.participant["scenario_args"]["n_nodes"]
    model_name = config.participant["model_args"]["model"]
    idx = config.participant["device_args"]["idx"]

    additional_node_status = config.participant["mobility_args"]["additional_node"]["status"]
    additional_node_round = config.participant["mobility_args"]["additional_node"]["round_start"]

    attacks = config.participant["adversarial_args"]["attacks"]
    poisoned_persent = config.participant["adversarial_args"]["poisoned_sample_percent"]
    poisoned_ratio = config.participant["adversarial_args"]["poisoned_ratio"]
    targeted = str(config.participant["adversarial_args"]["targeted"])
    target_label = config.participant["adversarial_args"]["target_label"]
    target_changed_label = config.participant["adversarial_args"]["target_changed_label"]
    noise_type = config.participant["adversarial_args"]["noise_type"]
    iid = config.participant["data_args"]["iid"]
    partition_selection = config.participant["data_args"]["partition_selection"]
    partition_parameter = np.array(config.participant["data_args"]["partition_parameter"], dtype=np.float64)
    label_flipping = False
    data_poisoning = False
    model_poisoning = False
    if attacks == "Label Flipping":
        label_flipping = True
        poisoned_ratio = 0
        if targeted == "true" or targeted == "True":
            targeted = True
        else:
            targeted = False
    elif attacks == "Sample Poisoning":
        data_poisoning = True
        if targeted == "true" or targeted == "True":
            targeted = True
        else:
            targeted = False
    elif attacks == "Model Poisoning":
        model_poisoning = True
    else:
        label_flipping = False
        data_poisoning = False
        targeted = False
        poisoned_persent = 0
        poisoned_ratio = 0

    # Adjust the total number of nodes and the index of the current node for CFL, as it doesn't require a specific partition for the server (not used for training)
    if config.participant["scenario_args"]["federation"] == "CFL":
        n_nodes -= 1
        if idx > 0:
            idx -= 1

    dataset = None
    dataset_str = config.participant["data_args"]["dataset"]
    num_workers = config.participant["data_args"]["num_workers"]
    model = None
    if dataset_str == "MNIST":
        dataset = MNISTDataset(num_classes=10, partition_id=idx, partitions_number=n_nodes, iid=iid, partition=partition_selection, partition_parameter=partition_parameter, seed=42, config=config)
        if model_name == "MLP":
            model = MNISTModelMLP()
        elif model_name == "CNN":
            model = MNISTModelCNN()
        else:
            raise ValueError(f"Model {model} not supported for dataset {dataset_str}")
    elif dataset_str == "FashionMNIST":
        dataset = FashionMNISTDataset(num_classes=10, partition_id=idx, partitions_number=n_nodes, iid=iid, partition=partition_selection, partition_parameter=partition_parameter, seed=42, config=config)
        if model_name == "MLP":
            model = FashionMNISTModelMLP()
        elif model_name == "CNN":
            model = FashionMNISTModelCNN()
        else:
            raise ValueError(f"Model {model} not supported for dataset {dataset_str}")
    elif dataset_str == "EMNIST":
        dataset = EMNISTDataset(num_classes=10, partition_id=idx, partitions_number=n_nodes, iid=iid, partition=partition_selection, partition_parameter=partition_parameter, seed=42, config=config)
        if model_name == "MLP":
            model = EMNISTModelMLP()
        elif model_name == "CNN":
            model = EMNISTModelCNN()
        else:
            raise ValueError(f"Model {model} not supported for dataset {dataset_str}")
    elif dataset_str == "SYSCALL":
        dataset = SYSCALLDataset(num_classes=10, partition_id=idx, partitions_number=n_nodes, iid=iid, partition=partition_selection, partition_parameter=partition_parameter, seed=42, config=config)
        if model_name == "MLP":
            model = SyscallModelMLP()
        elif model_name == "SVM":
            model = SyscallModelSGDOneClassSVM()
        elif model_name == "Autoencoder":
            model = SyscallModelAutoencoder()
        else:
            raise ValueError(f"Model {model} not supported for dataset {dataset_str}")
    elif dataset_str == "CIFAR10":
        dataset = CIFAR10Dataset(num_classes=10, partition_id=idx, partitions_number=n_nodes, iid=iid, partition=partition_selection, partition_parameter=partition_parameter, seed=42, config=config)
        if model_name == "ResNet9":
            model = CIFAR10ModelResNet(classifier="resnet9")
        elif model_name == "fastermobilenet":
            model = FasterMobileNet()
        elif model_name == "simplemobilenet":
            model = SimpleMobileNetV1()
        elif model_name == "CNN":
            model = CIFAR10ModelCNN()
        elif model_name == "CNNv2":
            model = CIFAR10ModelCNN_V2()
        elif model_name == "CNNv3":
            model = CIFAR10ModelCNN_V3()
        else:
            raise ValueError(f"Model {model} not supported for dataset {dataset_str}")
    elif dataset_str == "CIFAR100":
        dataset = CIFAR100Dataset(num_classes=100, partition_id=idx, partitions_number=n_nodes, iid=iid, partition=partition_selection, partition_parameter=partition_parameter, seed=42, config=config)
        if model_name == "CNN":
            model = CIFAR100ModelCNN()
        else:
            raise ValueError(f"Model {model} not supported for dataset {dataset_str}")
    elif dataset_str == "KITSUN":
        dataset = KITSUNDataset(num_classes=10, partition_id=idx, partitions_number=n_nodes, iid=iid, partition=partition_selection, partition_parameter=partition_parameter, seed=42, config=config)
        if model_name == "MLP":
            model = KitsunModelMLP()
        else:
            raise ValueError(f"Model {model} not supported for dataset {dataset_str}")
    elif dataset_str == "MilitarySAR":
        dataset = MilitarySARDataset(num_classes=10, partition_id=idx, partitions_number=n_nodes, iid=iid, partition=partition_selection, partition_parameter=partition_parameter, seed=42, config=config)
        model = MilitarySARModelCNN()
    else:
        raise ValueError(f"Dataset {dataset_str} not supported")

    dataset = DataModule(
        train_set=dataset.train_set,
        train_set_indices=dataset.train_indices_map,
        test_set=dataset.test_set,
        test_set_indices=dataset.test_indices_map,
        local_test_set_indices=dataset.local_test_indices_map,
        num_workers=num_workers,
        partition_id=idx,
        partitions_number=n_nodes,
        batch_size=dataset.batch_size,
        label_flipping=label_flipping,
        data_poisoning=data_poisoning,
        poisoned_persent=poisoned_persent,
        poisoned_ratio=poisoned_ratio,
        targeted=targeted,
        target_label=target_label,
        target_changed_label=target_changed_label,
        noise_type=noise_type,
    )

    # - Import MNISTDatasetScikit (not torch component)
    # - Import scikit-learn model
    # - Import ScikitDataModule
    # - Import Scikit as trainer
    # - Import aggregation algorithm adapted to scikit-learn models (e.g. FedAvgSVM)

    trainer = None
    trainer_str = config.participant["training_args"]["trainer"]
    if trainer_str == "lightning":
        trainer = Lightning
    elif trainer_str == "scikit":
        raise NotImplementedError
    elif trainer_str == "siamese" and dataset_str == "CIFAR10":
        trainer = Siamese
        model = DualAggModel()
        config.participant["model_args"]["model"] = "DualAggModel"
        config.participant["data_args"]["dataset"] = "CIFAR10"
        config.participant["aggregator_args"]["algorithm"] = "DualHistAgg"
    else:
        raise ValueError(f"Trainer {trainer_str} not supported")

    if config.participant["device_args"]["malicious"]:
        node_cls = MaliciousNode
    else:
        if config.participant["device_args"]["role"] == Role.AGGREGATOR:
            node_cls = AggregatorNode
        elif config.participant["device_args"]["role"] == Role.TRAINER:
            node_cls = TrainerNode
        elif config.participant["device_args"]["role"] == Role.SERVER:
            node_cls = ServerNode
        elif config.participant["device_args"]["role"] == Role.IDLE:
            node_cls = IdleNode
        else:
            raise ValueError(f"Role {config.participant['device_args']['role']} not supported")

    VARIABILITY = 0.5

    def randomize_value(value, variability):
        min_value = max(0, value - variability)
        max_value = value + variability
        return random.uniform(min_value, max_value)

    config_keys = [
        ["reporter_args", "report_frequency"],
        ["discoverer_args", "discovery_frequency"],
        ["health_args", "health_interval"],
        ["health_args", "grace_time_health"],
        ["health_args", "check_alive_interval"],
        ["health_args", "send_alive_interval"],
        ["forwarder_args", "forwarder_interval"],
        ["forwarder_args", "forward_messages_interval"],
    ]

    for keys in config_keys:
        value = config.participant
        for key in keys[:-1]:
            value = value[key]
        value[keys[-1]] = randomize_value(value[keys[-1]], VARIABILITY)

    logging.info(f"Starting node {idx} with model {model_name}, trainer {trainer.__name__}, and as {node_cls.__name__}")

    node = node_cls(model=model, dataset=dataset, config=config, trainer=trainer, security=False, model_poisoning=model_poisoning, poisoned_ratio=poisoned_ratio, noise_type=noise_type)
    await node.start_communications()
    await node.deploy_federation()

    # If it is an additional node, it should wait until additional_node_round to connect to the network
    # In order to do that, it should request the current round to the controller
    if additional_node_status:
        logging.info(f"Waiting for round {additional_node_round} to start")
        time.sleep(6000)  # DEBUG purposes
        import requests

        url = f'http://{node.config.participant["scenario_args"]["controller"]}/platform/{node.config.participant["scenario_args"]["name"]}/round'
        current_round = int(requests.get(url).json()["round"])
        while current_round < additional_node_round:
            logging.info(f"Waiting for round {additional_node_round} to start")
            time.sleep(10)
        logging.info(f"Round {additional_node_round} started, connecting to the network")

    if node.cm is not None:
        await node.cm.network_wait()


if __name__ == "__main__":
    config_path = str(sys.argv[1])
    config = Config(entity="participant", participant_config_file=config_path)
    if sys.platform == "win32" or config.participant["scenario_args"]["deployment"] == "docker":
        import asyncio
        asyncio.run(main(config), debug=False)
    else:
        try:
            import uvloop 
            uvloop.run(main(config), debug=False)
        except ImportError:
            logging.warning("uvloop not available, using default loop")
            import asyncio
            asyncio.run(main(config), debug=False)
>>>>>>> 3dece31f
<|MERGE_RESOLUTION|>--- conflicted
+++ resolved
@@ -1,1002 +1,704 @@
-<<<<<<< HEAD
-import os
-import sys
-import time
-import random
-import warnings
-import numpy as np
-import torch
-
-torch.multiprocessing.set_start_method("spawn", force=True)
-
-# Ignore CryptographyDeprecationWarning (datatime issues with cryptography library)
-from cryptography.utils import CryptographyDeprecationWarning
-
-warnings.filterwarnings("ignore", category=CryptographyDeprecationWarning)
-
-sys.path.append(os.path.join(os.path.dirname(__file__), ".."))
-from nebula.config.config import Config
-import logging
-from nebula.core.datasets.mnist.mnist import MNISTDataset
-from nebula.core.datasets.fashionmnist.fashionmnist import FashionMNISTDataset
-from nebula.core.datasets.syscall.syscall import SYSCALLDataset
-from nebula.core.datasets.cifar10.cifar10 import CIFAR10Dataset
-from nebula.core.datasets.militarysar.militarysar import MilitarySARDataset
-from nebula.core.datasets.datamodule import DataModule
-
-from nebula.core.training.lightning import Lightning
-from nebula.core.training.siamese import Siamese
-from nebula.core.models.cifar10.dualagg import DualAggModel
-from nebula.core.models.mnist.mlp import MNISTModelMLP
-from nebula.core.models.mnist.cnn import MNISTModelCNN
-from nebula.core.models.cifar10.cnnV3 import CIFAR10ModelCNN_V3
-from nebula.core.models.fashionmnist.mlp import FashionMNISTModelMLP
-from nebula.core.models.fashionmnist.cnn import FashionMNISTModelCNN
-from nebula.core.models.syscall.mlp import SyscallModelMLP
-from nebula.core.models.syscall.autoencoder import SyscallModelAutoencoder
-from nebula.core.models.militarysar.cnn import MilitarySARModelCNN
-from nebula.core.models.syscall.svm import SyscallModelSGDOneClassSVM
-from nebula.core.engine import MaliciousNode, AggregatorNode, TrainerNode, ServerNode, IdleNode
-from nebula.core.role import Role
-from nebula.core.optimizations.communications.KD.models.cifar10.StudentCNN import StudentCIFAR10ModelCNN
-from nebula.core.optimizations.communications.KD.models.cifar10.StudentResnet8 import StudentCIFAR10ModelResNet8
-from nebula.core.optimizations.communications.KD_prototypes.models.cifar10.ProtoStudentCNN import ProtoStudentCIFAR10ModelCNN
-from nebula.core.optimizations.communications.KD_prototypes.models.cifar10.ProtoStudentResnet8 import ProtoStudentCIFAR10ModelResnet8
-from nebula.core.optimizations.communications.KD.models.fashionmnist.StudentCNN import StudentFashionMNISTModelCNN
-from nebula.core.optimizations.communications.KD_prototypes.models.fashionmnist.ProtoStudentCNN import ProtoStudentFashionMNISTModelCNN
-from nebula.core.optimizations.communications.KD.training.kdlightning import KDLightning
-from nebula.core.optimizations.communications.KD_prototypes.training.protokdquantizationlightning import ProtoKDQuantizationLightning
-from nebula.core.optimizations.communications.KD.models.mnist.StudentCNN import StudentMNISTModelCNN
-from nebula.core.optimizations.communications.KD_prototypes.models.mnist.ProtoStudentCNN import ProtoStudentMNISTModelCNN
-from nebula.core.research.FedGPD.models.cifar10.FedGPDCNN import FedGPDCIFAR10ModelCNN
-from nebula.core.research.FedGPD.models.fashionmnist.FedGPDCNN import FedGPDFashionMNISTModelCNN
-from nebula.core.research.FedGPD.models.mnist.FedGPDCNN import FedGPDMNISTModelCNN
-from nebula.core.research.FedProto.models.cifar10.FedProtoCNN import FedProtoCIFAR10ModelCNN
-from nebula.core.research.FedProto.models.cifar10.FedProtoResnet8 import FedProtoCIFAR10ModelResNet8
-from nebula.core.research.FedProto.models.fashionmnist.FedProtoCNN import FedProtoFashionMNISTModelCNN
-from nebula.core.research.FedProto.models.mnist.FedProtoCNN import FedProtoMNISTModelCNN
-from nebula.core.research.FedProto.training.protolightning import ProtoLightning
-from nebula.core.research.FML.models.mnist.FMLCombinedModel import FMLMNISTCombinedModelCNN
-from nebula.core.research.FML.models.cifar10.FMLCombinedCNN import FMLCIFAR10CombinedModelCNN
-from nebula.core.research.FML.models.cifar10.FMLCombinedResnet8 import FMLCIFAR10CombinedModelResNet8
-from nebula.core.research.FML.models.cifar100.FMLCombinedResnet18 import FMLCIFAR100CombinedModelResNet18
-from nebula.core.research.FML.models.fashionmnist.FMLCombinedModel import FMLFashionMNISTCombinedModelCNN
-from nebula.core.research.FML.training.FMLlightning import FMLLightning
-from nebula.core.datasets.cifar100.cifar100 import CIFAR100Dataset
-from nebula.core.optimizations.communications.KD.models.cifar100.StudentResnet18 import StudentCIFAR100ModelResNet18
-from nebula.core.optimizations.communications.KD_prototypes.models.cifar100.ProtoStudentResnet18 import ProtoStudentCIFAR100ModelResnet18
-from nebula.core.research.FedGPD.models.cifar10.FedGPDResnet8 import FedGPDCIFAR10ModelResNet8
-from nebula.core.research.FedGPD.models.cifar100.FedGPDResnet18 import FedGPDCIFAR100ModelResNet18
-from nebula.core.research.FedProto.models.cifar100.FedProtoResnet18 import FedProtoCIFAR100ModelResNet18
-
-# os.environ["PYTORCH_ENABLE_MPS_FALLBACK"] = "1"
-# os.environ["TORCH_LOGS"] = "+dynamo"
-# os.environ["TORCHDYNAMO_VERBOSE"] = "1"
-
-
-async def main():
-    config_path = str(sys.argv[1])
-    config = Config(entity="participant", participant_config_file=config_path)
-
-    n_nodes = config.participant["scenario_args"]["n_nodes"]
-    model_name = config.participant["model_args"]["model"]
-    idx = config.participant["device_args"]["idx"]
-
-    additional_node_status = config.participant["mobility_args"]["additional_node"]["status"]
-    additional_node_round = config.participant["mobility_args"]["additional_node"]["round_start"]
-
-    attacks = config.participant["adversarial_args"]["attacks"]
-    poisoned_persent = config.participant["adversarial_args"]["poisoned_sample_percent"]
-    poisoned_ratio = config.participant["adversarial_args"]["poisoned_ratio"]
-    targeted = str(config.participant["adversarial_args"]["targeted"])
-    target_label = config.participant["adversarial_args"]["target_label"]
-    target_changed_label = config.participant["adversarial_args"]["target_changed_label"]
-    noise_type = config.participant["adversarial_args"]["noise_type"]
-    iid = config.participant["data_args"]["iid"]
-    partition_selection = config.participant["data_args"]["partition_selection"]
-    partition_parameter = np.array(config.participant["data_args"]["partition_parameter"], dtype=np.float64)
-    label_flipping = False
-    data_poisoning = False
-    model_poisoning = False
-    if attacks == "Label Flipping":
-        label_flipping = True
-        poisoned_ratio = 0
-        if targeted == "true" or targeted == "True":
-            targeted = True
-        else:
-            targeted = False
-    elif attacks == "Sample Poisoning":
-        data_poisoning = True
-        if targeted == "true" or targeted == "True":
-            targeted = True
-        else:
-            targeted = False
-    elif attacks == "Model Poisoning":
-        model_poisoning = True
-    else:
-        label_flipping = False
-        data_poisoning = False
-        targeted = False
-        poisoned_persent = 0
-        poisoned_ratio = 0
-
-    # Adjust the total number of nodes and the index of the current node for CFL, as it doesn't require a specific partition for the server (not used for training)
-    if config.participant["scenario_args"]["federation"] == "CFL":
-        n_nodes -= 1
-        if idx > 0:
-            idx -= 1
-
-    dataset = None
-    dataset_str = config.participant["data_args"]["dataset"]
-    num_workers = config.participant["data_args"]["num_workers"]
-    model = None
-    learner = None
-    if dataset_str == "MNIST":
-        dataset = MNISTDataset(
-            num_classes=10,
-            partition_id=idx,
-            partitions_number=n_nodes,
-            iid=iid,
-            partition=partition_selection,
-            partition_parameter=partition_parameter,
-            seed=42,
-            config=config,
-        )
-        if model_name == "MLP":
-            model = MNISTModelMLP()
-        elif model_name == "CNN":
-            model = MNISTModelCNN()
-        elif model_name == "CNN KD":
-            model = StudentMNISTModelCNN()
-            learner = KDLightning
-        elif model_name == "CNN KD-D":
-            model = StudentMNISTModelCNN(decreasing_beta=True)
-            learner = KDLightning
-        elif model_name == "CNN KD-S":
-            model = StudentMNISTModelCNN(send_logic="mixed_2rounds")
-            learner = KDLightning
-        elif model_name == "CNN KD-DS":
-            model = StudentMNISTModelCNN(decreasing_beta=True, send_logic="mixed_2rounds")
-            learner = KDLightning
-        elif model_name == "CNN MD":
-            model = StudentMNISTModelCNN(mutual_distilation="MD")
-            learner = KDLightning
-        elif model_name == "CNN MD-D":
-            model = StudentMNISTModelCNN(mutual_distilation="MD", decreasing_beta=True)
-            learner = KDLightning
-        elif model_name == "CNN MD-S":
-            model = StudentMNISTModelCNN(mutual_distilation="MD", send_logic="mixed_2rounds")
-            learner = KDLightning
-        elif model_name == "CNN MD-DS":
-            model = StudentMNISTModelCNN(mutual_distilation="MD", decreasing_beta=True, send_logic="mixed_2rounds")
-            learner = KDLightning
-        elif model_name == "CNN FedProto":
-            model = FedProtoMNISTModelCNN()
-            learner = ProtoLightning
-        elif model_name == "CNN FedGPD":
-            model = FedGPDMNISTModelCNN()
-        elif model_name == "CNN FML":
-            model = FMLMNISTCombinedModelCNN()
-            learner = FMLLightning
-        elif model_name == "CNN PKD":
-            model = ProtoStudentMNISTModelCNN(knowledge_distilation="KD")
-            learner = ProtoKDQuantizationLightning
-        elif model_name == "CNN PKD-S":
-            model = ProtoStudentMNISTModelCNN(knowledge_distilation="KD", send_logic="mixed_2rounds")
-            learner = ProtoKDQuantizationLightning
-        elif model_name == "CNN PKD-D":
-            model = ProtoStudentMNISTModelCNN(knowledge_distilation="KD", weighting="decreasing")
-            learner = ProtoKDQuantizationLightning
-        elif model_name == "CNN PKD-A":
-            model = ProtoStudentMNISTModelCNN(knowledge_distilation="KD", weighting="adaptative")
-            learner = ProtoKDQuantizationLightning
-        elif model_name == "CNN PKD-DS":
-            model = ProtoStudentMNISTModelCNN(knowledge_distilation="KD", send_logic="mixed_2rounds", weighting="decreasing")
-            learner = ProtoKDQuantizationLightning
-        elif model_name == "CNN PKD-AS":
-            model = ProtoStudentMNISTModelCNN(knowledge_distilation="KD", send_logic="mixed_2rounds", weighting="adaptative")
-            learner = ProtoKDQuantizationLightning
-        elif model_name == "CNN PMD":
-            model = ProtoStudentMNISTModelCNN(knowledge_distilation="MD")
-            learner = ProtoKDQuantizationLightning
-        elif model_name == "CNN PMD-S":
-            model = ProtoStudentMNISTModelCNN(knowledge_distilation="MD", send_logic="mixed_2rounds")
-            learner = ProtoKDQuantizationLightning
-        elif model_name == "CNN PMD-D":
-            model = ProtoStudentMNISTModelCNN(knowledge_distilation="MD", weighting="decreasing")
-            learner = ProtoKDQuantizationLightning
-        elif model_name == "CNN PMD-A":
-            model = ProtoStudentMNISTModelCNN(knowledge_distilation="MD", weighting="adaptative")
-            learner = ProtoKDQuantizationLightning
-        elif model_name == "CNN PMD-DS":
-            model = ProtoStudentMNISTModelCNN(knowledge_distilation="MD", send_logic="mixed_2rounds", weighting="decreasing")
-            learner = ProtoKDQuantizationLightning
-        elif model_name == "CNN PMD-AS":
-            model = ProtoStudentMNISTModelCNN(knowledge_distilation="MD", send_logic="mixed_2rounds", weighting="adaptative")
-            learner = ProtoKDQuantizationLightning
-        else:
-            raise ValueError(f"Model {model} not supported for dataset {dataset_str}")
-    elif dataset_str == "FashionMNIST":
-        dataset = FashionMNISTDataset(
-            num_classes=10,
-            partition_id=idx,
-            partitions_number=n_nodes,
-            iid=iid,
-            partition=partition_selection,
-            partition_parameter=partition_parameter,
-            seed=42,
-            config=config,
-        )
-        if model_name == "MLP":
-            model = FashionMNISTModelMLP()
-        elif model_name == "CNN":
-            model = FashionMNISTModelCNN()
-        elif model_name == "CNN KD":
-            model = StudentFashionMNISTModelCNN()
-            learner = KDLightning
-        elif model_name == "CNN KD-D":
-            model = StudentFashionMNISTModelCNN(decreasing_beta=True)
-            learner = KDLightning
-        elif model_name == "CNN KD-S":
-            model = StudentFashionMNISTModelCNN(send_logic="mixed_2rounds")
-            learner = KDLightning
-        elif model_name == "CNN KD-DS":
-            model = StudentFashionMNISTModelCNN(decreasing_beta=True, send_logic="mixed_2rounds")
-            learner = KDLightning
-        elif model_name == "CNN MD":
-            model = StudentFashionMNISTModelCNN(mutual_distilation="MD")
-            learner = KDLightning
-        elif model_name == "CNN MD-D":
-            model = StudentFashionMNISTModelCNN(mutual_distilation="MD", decreasing_beta=True)
-            learner = KDLightning
-        elif model_name == "CNN MD-S":
-            model = StudentFashionMNISTModelCNN(mutual_distilation="MD", send_logic="mixed_2rounds")
-            learner = KDLightning
-        elif model_name == "CNN MD-DS":
-            model = StudentFashionMNISTModelCNN(mutual_distilation="MD", decreasing_beta=True, send_logic="mixed_2rounds")
-            learner = KDLightning
-        elif model_name == "CNN FedProto":
-            model = FedProtoFashionMNISTModelCNN()
-            learner = ProtoLightning
-        elif model_name == "CNN FedGPD":
-            model = FedGPDFashionMNISTModelCNN()
-        elif model_name == "CNN FML":
-            model = FMLFashionMNISTCombinedModelCNN()
-            learner = FMLLightning
-        elif model_name == "CNN PKD":
-            model = ProtoStudentFashionMNISTModelCNN(knowledge_distilation="KD")
-            learner = ProtoKDQuantizationLightning
-        elif model_name == "CNN PKD-D":
-            model = ProtoStudentFashionMNISTModelCNN(knowledge_distilation="KD", weighting="decreasing")
-            learner = ProtoKDQuantizationLightning
-        elif model_name == "CNN PKD-A":
-            model = ProtoStudentFashionMNISTModelCNN(knowledge_distilation="KD", weighting="adaptative")
-            learner = ProtoKDQuantizationLightning
-        elif model_name == "CNN PKD-S":
-            model = ProtoStudentFashionMNISTModelCNN(knowledge_distilation="KD", send_logic="mixed_2rounds")
-            learner = ProtoKDQuantizationLightning
-        elif model_name == "CNN PKD-DS":
-            model = ProtoStudentFashionMNISTModelCNN(knowledge_distilation="KD", weighting="decreasing", send_logic="mixed_2rounds")
-            learner = ProtoKDQuantizationLightning
-        elif model_name == "CNN PKD-AS":
-            model = ProtoStudentFashionMNISTModelCNN(knowledge_distilation="KD", weighting="adaptative", send_logic="mixed_2rounds")
-            learner = ProtoKDQuantizationLightning
-        elif model_name == "CNN PMD":
-            model = ProtoStudentFashionMNISTModelCNN(knowledge_distilation="MD")
-            learner = ProtoKDQuantizationLightning
-        elif model_name == "CNN PMD-D":
-            model = ProtoStudentFashionMNISTModelCNN(knowledge_distilation="MD", weighting="decreasing")
-            learner = ProtoKDQuantizationLightning
-        elif model_name == "CNN PMD-A":
-            model = ProtoStudentFashionMNISTModelCNN(knowledge_distilation="MD", weighting="adaptative")
-            learner = ProtoKDQuantizationLightning
-        elif model_name == "CNN PMD-S":
-            model = ProtoStudentFashionMNISTModelCNN(knowledge_distilation="MD", send_logic="mixed_2rounds")
-            learner = ProtoKDQuantizationLightning
-        elif model_name == "CNN PMD-DS":
-            model = ProtoStudentFashionMNISTModelCNN(knowledge_distilation="KD", weighting="decreasing", send_logic="mixed_2rounds")
-            learner = ProtoKDQuantizationLightning
-        elif model_name == "CNN PMD-AS":
-            model = ProtoStudentFashionMNISTModelCNN(knowledge_distilation="KD", weighting="adaptative", send_logic="mixed_2rounds")
-            learner = ProtoKDQuantizationLightning
-        else:
-            raise ValueError(f"Model {model} not supported for dataset {dataset_str}")
-    elif dataset_str == "SYSCALL":
-        dataset = SYSCALLDataset(
-            num_classes=10,
-            partition_id=idx,
-            partitions_number=n_nodes,
-            iid=iid,
-            partition=partition_selection,
-            partition_parameter=partition_parameter,
-            seed=42,
-            config=config,
-        )
-        if model_name == "MLP":
-            model = SyscallModelMLP()
-        elif model_name == "SVM":
-            model = SyscallModelSGDOneClassSVM()
-        elif model_name == "Autoencoder":
-            model = SyscallModelAutoencoder()
-        else:
-            raise ValueError(f"Model {model} not supported for dataset {dataset_str}")
-    elif dataset_str == "CIFAR10":
-        dataset = CIFAR10Dataset(
-            num_classes=10,
-            partition_id=idx,
-            partitions_number=n_nodes,
-            iid=iid,
-            partition=partition_selection,
-            partition_parameter=partition_parameter,
-            seed=42,
-            config=config,
-        )
-        if model_name == "CNN":
-            model = CIFAR10ModelCNN_V3()
-        elif model_name == "CNN KD":
-            model = StudentCIFAR10ModelCNN()
-            learner = KDLightning
-        elif model_name == "CNN KD-D":
-            model = StudentCIFAR10ModelCNN(decreasing_beta=True)
-            learner = KDLightning
-        elif model_name == "CNN KD-S":
-            model = StudentCIFAR10ModelCNN(send_logic="mixed_2rounds")
-            learner = KDLightning
-        elif model_name == "CNN KD-DS":
-            model = StudentCIFAR10ModelCNN(decreasing_beta=True, send_logic="mixed_2rounds")
-            learner = KDLightning
-        elif model_name == "CNN MD":
-            model = StudentCIFAR10ModelCNN(mutual_distilation="MD")
-            learner = KDLightning
-        elif model_name == "CNN MD-D":
-            model = StudentCIFAR10ModelCNN(mutual_distilation="MD", decreasing_beta=True)
-            learner = KDLightning
-        elif model_name == "CNN MD-S":
-            model = StudentCIFAR10ModelCNN(mutual_distilation="MD", send_logic="mixed_2rounds")
-            learner = KDLightning
-        elif model_name == "CNN MD-DS":
-            model = StudentCIFAR10ModelCNN(mutual_distilation="MD", decreasing_beta=True, send_logic="mixed_2rounds")
-            learner = KDLightning
-        elif model_name == "CNN FedProto":
-            model = FedProtoCIFAR10ModelCNN()
-            learner = ProtoLightning
-        elif model_name == "CNN FedGPD":
-            model = FedGPDCIFAR10ModelCNN()
-        elif model_name == "CNN FML":
-            model = FMLCIFAR10CombinedModelCNN()
-            learner = FMLLightning
-        elif model_name == "CNN PKD":
-            model = ProtoStudentCIFAR10ModelCNN(knowledge_distilation="KD")
-            learner = ProtoKDQuantizationLightning
-        elif model_name == "CNN PKD-D":
-            model = ProtoStudentCIFAR10ModelCNN(knowledge_distilation="KD", weighting="decreasing")
-            learner = ProtoKDQuantizationLightning
-        elif model_name == "CNN PKD-A":
-            model = ProtoStudentCIFAR10ModelCNN(knowledge_distilation="KD", weighting="adaptative")
-            learner = ProtoKDQuantizationLightning
-        elif model_name == "CNN PKD-S":
-            model = ProtoStudentCIFAR10ModelCNN(knowledge_distilation="KD", send_logic="mixed_2rounds")
-            learner = ProtoKDQuantizationLightning
-        elif model_name == "CNN PKD-DS":
-            model = ProtoStudentCIFAR10ModelCNN(knowledge_distilation="KD", weighting="decreasing", send_logic="mixed_2rounds")
-            learner = ProtoKDQuantizationLightning
-        elif model_name == "CNN PKD-AS":
-            model = ProtoStudentCIFAR10ModelCNN(knowledge_distilation="KD", weighting="adaptative", send_logic="mixed_2rounds")
-            learner = ProtoKDQuantizationLightning
-        elif model_name == "CNN PMD":
-            model = ProtoStudentCIFAR10ModelCNN(knowledge_distilation="MD")
-            learner = ProtoKDQuantizationLightning
-        elif model_name == "CNN PMD-D":
-            model = ProtoStudentCIFAR10ModelCNN(knowledge_distilation="MD", weighting="decreasing")
-            learner = ProtoKDQuantizationLightning
-        elif model_name == "CNN PMD-A":
-            model = ProtoStudentCIFAR10ModelCNN(knowledge_distilation="MD", weighting="adaptative")
-            learner = ProtoKDQuantizationLightning
-        elif model_name == "CNN PMD-S":
-            model = ProtoStudentCIFAR10ModelCNN(knowledge_distilation="MD", send_logic="mixed_2rounds")
-            learner = ProtoKDQuantizationLightning
-        elif model_name == "CNN PMD-DS":
-            model = ProtoStudentCIFAR10ModelCNN(knowledge_distilation="MD", weighting="decreasing", send_logic="mixed_2rounds")
-            learner = ProtoKDQuantizationLightning
-        elif model_name == "CNN PMD-AS":
-            model = ProtoStudentCIFAR10ModelCNN(knowledge_distilation="MD", weighting="adaptative", send_logic="mixed_2rounds")
-            learner = ProtoKDQuantizationLightning
-        elif model_name == "Resnet8":
-            model = StudentCIFAR10ModelResNet8(mutual_distilation=None)
-            learner = KDLightning
-        elif model_name == "Resnet8 KD":
-            model = StudentCIFAR10ModelResNet8()
-            learner = KDLightning
-        elif model_name == "Resnet8 KD-D":
-            model = StudentCIFAR10ModelResNet8(decreasing_beta=True)
-            learner = KDLightning
-        elif model_name == "Resnet8 KD-S":
-            model = StudentCIFAR10ModelResNet8(send_logic="mixed_2rounds")
-            learner = KDLightning
-        elif model_name == "Resnet8 KD-DS":
-            model = StudentCIFAR10ModelResNet8(decreasing_beta=True, send_logic="mixed_2rounds")
-            learner = KDLightning
-        elif model_name == "Resnet8 MD":
-            model = StudentCIFAR10ModelResNet8(mutual_distilation="MD")
-            learner = KDLightning
-        elif model_name == "Resnet8 MD-D":
-            model = StudentCIFAR10ModelResNet8(mutual_distilation="MD", decreasing_beta=True)
-            learner = KDLightning
-        elif model_name == "Resnet8 MD-S":
-            model = StudentCIFAR10ModelResNet8(mutual_distilation="MD", send_logic="mixed_2rounds")
-            learner = KDLightning
-        elif model_name == "Resnet8 MD-DS":
-            model = StudentCIFAR10ModelResNet8(mutual_distilation="MD", decreasing_beta=True, send_logic="mixed_2rounds")
-            learner = KDLightning
-        elif model_name == "Resnet8 FedProto":
-            model = FedProtoCIFAR10ModelResNet8()
-            learner = ProtoLightning
-        elif model_name == "Resnet8 FedGPD":
-            model = FedGPDCIFAR10ModelResNet8()
-        elif model_name == "Resnet8 FML":
-            model = FMLCIFAR10CombinedModelResNet8()
-            learner = FMLLightning
-        elif model_name == "Resnet8 PKD":
-            model = ProtoStudentCIFAR10ModelResnet8(knowledge_distilation="KD")
-            learner = ProtoKDQuantizationLightning
-        elif model_name == "Resnet8 PKD-D":
-            model = ProtoStudentCIFAR10ModelResnet8(knowledge_distilation="KD", weighting="decreasing")
-            learner = ProtoKDQuantizationLightning
-        elif model_name == "Resnet8 PKD-A":
-            model = ProtoStudentCIFAR10ModelResnet8(knowledge_distilation="KD", weighting="adaptative")
-            learner = ProtoKDQuantizationLightning
-        elif model_name == "Resnet8 PKD-S":
-            model = ProtoStudentCIFAR10ModelResnet8(knowledge_distilation="KD", send_logic="mixed_2rounds")
-            learner = ProtoKDQuantizationLightning
-        elif model_name == "Resnet8 PKD-DS":
-            model = ProtoStudentCIFAR10ModelResnet8(knowledge_distilation="KD", weighting="decreasing", send_logic="mixed_2rounds")
-            learner = ProtoKDQuantizationLightning
-        elif model_name == "Resnet8 PKD-AS":
-            model = ProtoStudentCIFAR10ModelResnet8(knowledge_distilation="KD", weighting="adaptative", send_logic="mixed_2rounds")
-            learner = ProtoKDQuantizationLightning
-        elif model_name == "Resnet8 PMD":
-            model = ProtoStudentCIFAR10ModelResnet8(knowledge_distilation="MD")
-            learner = ProtoKDQuantizationLightning
-        elif model_name == "Resnet8 PMD-D":
-            model = ProtoStudentCIFAR10ModelResnet8(knowledge_distilation="MD", weighting="decreasing")
-            learner = ProtoKDQuantizationLightning
-        elif model_name == "Resnet8 PMD-A":
-            model = ProtoStudentCIFAR10ModelResnet8(knowledge_distilation="MD", weighting="adaptative")
-            learner = ProtoKDQuantizationLightning
-        elif model_name == "Resnet8 PMD-S":
-            model = ProtoStudentCIFAR10ModelResnet8(knowledge_distilation="MD", send_logic="mixed_2rounds")
-            learner = ProtoKDQuantizationLightning
-        elif model_name == "Resnet8 PMD-DS":
-            model = ProtoStudentCIFAR10ModelResnet8(knowledge_distilation="MD", weighting="decreasing", send_logic="mixed_2rounds")
-            learner = ProtoKDQuantizationLightning
-        elif model_name == "Resnet8 PMD-AS":
-            model = ProtoStudentCIFAR10ModelResnet8(knowledge_distilation="MD", weighting="adaptative", send_logic="mixed_2rounds")
-            learner = ProtoKDQuantizationLightning
-        else:
-            raise ValueError(f"Model {model} not supported for dataset {dataset_str}")
-    elif dataset_str == "MilitarySAR":
-        dataset = MilitarySARDataset(
-            num_classes=10,
-            partition_id=idx,
-            partitions_number=n_nodes,
-            iid=iid,
-            partition=partition_selection,
-            partition_parameter=partition_parameter,
-            seed=42,
-            config=config,
-        )
-        model = MilitarySARModelCNN()
-
-    elif dataset_str == "CIFAR100":
-        dataset = CIFAR100Dataset(
-            num_classes=100,
-            partition_id=idx,
-            partitions_number=n_nodes,
-            iid=iid,
-            partition=partition_selection,
-            partition_parameter=partition_parameter,
-            seed=42,
-            config=config,
-        )
-        if model_name == "Resnet18":
-            model = StudentCIFAR100ModelResNet18(mutual_distilation=None)
-            learner = KDLightning
-        elif model_name == "Resnet18 KD":
-            model = StudentCIFAR100ModelResNet18()
-            learner = KDLightning
-        elif model_name == "Resnet18 KD-D":
-            model = StudentCIFAR100ModelResNet18(decreasing_beta=True)
-            learner = KDLightning
-        elif model_name == "Resnet18 KD-S":
-            model = StudentCIFAR100ModelResNet18(send_logic="mixed_2rounds")
-            learner = KDLightning
-        elif model_name == "Resnet18 KD-DS":
-            model = StudentCIFAR100ModelResNet18(decreasing_beta=True, send_logic="mixed_2rounds")
-            learner = KDLightning
-        elif model_name == "Resnet18 MD":
-            model = StudentCIFAR100ModelResNet18(mutual_distilation="MD")
-            learner = KDLightning
-        elif model_name == "Resnet18 MD-D":
-            model = StudentCIFAR100ModelResNet18(mutual_distilation="MD", decreasing_beta=True)
-            learner = KDLightning
-        elif model_name == "Resnet18 MD-S":
-            model = StudentCIFAR100ModelResNet18(mutual_distilation="MD", send_logic="mixed_2rounds")
-            learner = KDLightning
-        elif model_name == "Resnet18 MD-DS":
-            model = StudentCIFAR100ModelResNet18(mutual_distilation="MD", decreasing_beta=True, send_logic="mixed_2rounds")
-            learner = KDLightning
-        elif model_name == "Resnet18 FedProto":
-            model = FedProtoCIFAR100ModelResNet18()
-            learner = ProtoLightning
-        elif model_name == "Resnet18 FedGPD":
-            model = FedGPDCIFAR100ModelResNet18()
-        elif model_name == "Resnet18 FML":
-            model = FMLCIFAR100CombinedModelResNet18()
-            learner = FMLLightning
-        elif model_name == "Resnet18 PKD":
-            model = ProtoStudentCIFAR100ModelResnet18()
-            learner = ProtoKDQuantizationLightning
-        elif model_name == "Resnet18 PKD-D":
-            model = ProtoStudentCIFAR100ModelResnet18(knowledge_distilation="KD", weighting="decreasing")
-            learner = ProtoKDQuantizationLightning
-        elif model_name == "Resnet18 PKD-A":
-            model = ProtoStudentCIFAR100ModelResnet18(knowledge_distilation="KD", weighting="adaptative")
-            learner = ProtoKDQuantizationLightning
-        elif model_name == "Resnet18 PKD-S":
-            model = ProtoStudentCIFAR100ModelResnet18(knowledge_distilation="KD", send_logic="mixed_2rounds")
-            learner = ProtoKDQuantizationLightning
-        elif model_name == "Resnet18 PKD-DS":
-            model = ProtoStudentCIFAR100ModelResnet18(knowledge_distilation="KD", weighting="decreasing", send_logic="mixed_2rounds")
-            learner = ProtoKDQuantizationLightning
-        elif model_name == "Resnet18 PKD-AS":
-            model = ProtoStudentCIFAR100ModelResnet18(knowledge_distilation="KD", weighting="adaptative", send_logic="mixed_2rounds")
-            learner = ProtoKDQuantizationLightning
-        elif model_name == "Resnet18 PMD":
-            model = ProtoStudentCIFAR100ModelResnet18(knowledge_distilation="MD")
-            learner = ProtoKDQuantizationLightning
-        elif model_name == "Resnet18 PMD-D":
-            model = ProtoStudentCIFAR100ModelResnet18(knowledge_distilation="MD", weighting="decreasing")
-            learner = ProtoKDQuantizationLightning
-        elif model_name == "Resnet18 PMD-A":
-            model = ProtoStudentCIFAR100ModelResnet18(knowledge_distilation="MD", weighting="adaptative")
-            learner = ProtoKDQuantizationLightning
-        elif model_name == "Resnet8 PMD-S":
-            model = ProtoStudentCIFAR100ModelResnet18(knowledge_distilation="MD", send_logic="mixed_2rounds")
-            learner = ProtoKDQuantizationLightning
-        elif model_name == "Resnet18 PMD-DS":
-            model = ProtoStudentCIFAR100ModelResnet18(knowledge_distilation="MD", weighting="decreasing", send_logic="mixed_2rounds")
-            learner = ProtoKDQuantizationLightning
-        elif model_name == "Resnet18 PMD-AS":
-            model = ProtoStudentCIFAR100ModelResnet18(knowledge_distilation="MD", weighting="adaptative", send_logic="mixed_2rounds")
-            learner = ProtoKDQuantizationLightning
-        else:
-            raise ValueError(f"Model {model} not supported")
-
-    else:
-        raise ValueError(f"Dataset {dataset_str} not supported")
-
-    dataset = DataModule(
-        train_set=dataset.train_set,
-        train_set_indices=dataset.train_indices_map,
-        test_set=dataset.test_set,
-        test_set_indices=dataset.test_indices_map,
-        local_test_set_indices=dataset.local_test_indices_map,
-        num_workers=num_workers,
-        partition_id=idx,
-        partitions_number=n_nodes,
-        batch_size=dataset.batch_size,
-        label_flipping=label_flipping,
-        data_poisoning=data_poisoning,
-        poisoned_persent=poisoned_persent,
-        poisoned_ratio=poisoned_ratio,
-        targeted=targeted,
-        target_label=target_label,
-        target_changed_label=target_changed_label,
-        noise_type=noise_type,
-    )
-
-    # - Import MNISTDatasetScikit (not torch component)
-    # - Import scikit-learn model
-    # - Import ScikitDataModule
-    # - Import Scikit as trainer
-    # - Import aggregation algorithm adapted to scikit-learn models (e.g. FedAvgSVM)
-    if learner is not None:
-        trainer = learner
-    else:
-        trainer_str = config.participant["training_args"]["trainer"]
-        if trainer_str == "lightning":
-            trainer = Lightning
-        elif trainer_str == "scikit":
-            raise NotImplementedError
-        elif trainer_str == "siamese" and dataset_str == "CIFAR10":
-            trainer = Siamese
-            model = DualAggModel()
-            config.participant["model_args"]["model"] = "DualAggModel"
-            config.participant["data_args"]["dataset"] = "CIFAR10"
-            config.participant["aggregator_args"]["algorithm"] = "DualHistAgg"
-        else:
-            raise ValueError(f"Trainer {trainer_str} not supported")
-
-    if config.participant["device_args"]["malicious"]:
-        node_cls = MaliciousNode
-    else:
-        if config.participant["device_args"]["role"] == Role.AGGREGATOR:
-            node_cls = AggregatorNode
-        elif config.participant["device_args"]["role"] == Role.TRAINER:
-            node_cls = TrainerNode
-        elif config.participant["device_args"]["role"] == Role.SERVER:
-            node_cls = ServerNode
-        elif config.participant["device_args"]["role"] == Role.IDLE:
-            node_cls = IdleNode
-        else:
-            raise ValueError(f"Role {config.participant['device_args']['role']} not supported")
-
-    VARIABILITY = 0.5
-
-    def randomize_value(value, variability):
-        min_value = max(0, value - variability)
-        max_value = value + variability
-        return random.uniform(min_value, max_value)
-
-    config_keys = [
-        ["reporter_args", "report_frequency"],
-        ["discoverer_args", "discovery_frequency"],
-        ["health_args", "health_interval"],
-        ["health_args", "grace_time_health"],
-        ["health_args", "check_alive_interval"],
-        ["health_args", "send_alive_interval"],
-        ["forwarder_args", "forwarder_interval"],
-        ["forwarder_args", "forward_messages_interval"],
-    ]
-
-    for keys in config_keys:
-        value = config.participant
-        for key in keys[:-1]:
-            value = value[key]
-        value[keys[-1]] = randomize_value(value[keys[-1]], VARIABILITY)
-
-    logging.info(f"Starting node {idx} with model {model_name}, trainer {trainer.__name__}, and as {node_cls.__name__}")
-
-    node = node_cls(
-        model=model,
-        dataset=dataset,
-        config=config,
-        trainer=trainer,
-        security=False,
-        model_poisoning=model_poisoning,
-        poisoned_ratio=poisoned_ratio,
-        noise_type=noise_type,
-    )
-    await node.start_communications()
-    await node.deploy_federation()
-
-    # If it is an additional node, it should wait until additional_node_round to connect to the network
-    # In order to do that, it should request the current round to the controller
-    if additional_node_status:
-        logging.info(f"Waiting for round {additional_node_round} to start")
-        time.sleep(6000)  # DEBUG purposes
-        import requests
-
-        url = f'http://{node.config.participant["scenario_args"]["controller"]}/platform/{node.config.participant["scenario_args"]["name"]}/round'
-        current_round = int(requests.get(url).json()["round"])
-        while current_round < additional_node_round:
-            logging.info(f"Waiting for round {additional_node_round} to start")
-            time.sleep(10)
-        logging.info(f"Round {additional_node_round} started, connecting to the network")
-
-    if node.cm is not None:
-        await node.cm.network_wait()
-
-
-if __name__ == "__main__":
-    if sys.platform == "win32":
-        import asyncio
-
-        asyncio.run(main(), debug=False)
-    else:
-        try:
-            import uvloop 
-            uvloop.run(main(), debug=False)
-        except ImportError:
-            logging.warning("uvloop not available, using default loop")
-            import asyncio
-            asyncio.run(main(), debug=False)
-=======
-import os
-import sys
-import time
-import random
-import warnings
-import numpy as np
-import torch
-
-
-torch.multiprocessing.set_start_method("spawn", force=True)
-
-# Ignore CryptographyDeprecationWarning (datatime issues with cryptography library)
-from cryptography.utils import CryptographyDeprecationWarning
-
-warnings.filterwarnings("ignore", category=CryptographyDeprecationWarning)
-
-sys.path.append(os.path.join(os.path.dirname(__file__), ".."))
-from nebula.config.config import Config
-import logging
-from nebula.core.datasets.mnist.mnist import MNISTDataset
-from nebula.core.datasets.fashionmnist.fashionmnist import FashionMNISTDataset
-from nebula.core.datasets.syscall.syscall import SYSCALLDataset
-from nebula.core.datasets.cifar10.cifar10 import CIFAR10Dataset
-from nebula.core.datasets.militarysar.militarysar import MilitarySARDataset
-from nebula.core.datasets.datamodule import DataModule
-
-from nebula.core.training.lightning import Lightning
-from nebula.core.training.siamese import Siamese
-from nebula.core.models.cifar10.dualagg import DualAggModel
-from nebula.core.models.mnist.mlp import MNISTModelMLP
-from nebula.core.models.mnist.cnn import MNISTModelCNN
-from nebula.core.models.fashionmnist.mlp import FashionMNISTModelMLP
-from nebula.core.models.fashionmnist.cnn import FashionMNISTModelCNN
-from nebula.core.models.syscall.mlp import SyscallModelMLP
-from nebula.core.models.syscall.autoencoder import SyscallModelAutoencoder
-from nebula.core.models.cifar10.resnet import CIFAR10ModelResNet
-from nebula.core.models.cifar10.fastermobilenet import FasterMobileNet
-from nebula.core.models.cifar10.simplemobilenet import SimpleMobileNetV1
-from nebula.core.models.cifar10.cnn import CIFAR10ModelCNN
-from nebula.core.models.cifar10.cnnV2 import CIFAR10ModelCNN_V2
-from nebula.core.models.cifar10.cnnV3 import CIFAR10ModelCNN_V3
-from nebula.core.models.militarysar.cnn import MilitarySARModelCNN
-from nebula.core.datasets.cifar100.cifar100 import CIFAR100Dataset
-from nebula.core.datasets.emnist.emnist import EMNISTDataset
-from nebula.core.datasets.kitsun.kitsun import KITSUNDataset
-from nebula.core.models.cifar100.cnn import CIFAR100ModelCNN
-from nebula.core.models.emnist.cnn import EMNISTModelCNN
-from nebula.core.models.emnist.mlp import EMNISTModelMLP
-from nebula.core.models.kitsun.mlp import KitsunModelMLP
-
-from nebula.core.models.syscall.svm import SyscallModelSGDOneClassSVM
-from nebula.core.engine import MaliciousNode, AggregatorNode, TrainerNode, ServerNode, IdleNode
-from nebula.core.role import Role
-
-# os.environ["PYTORCH_ENABLE_MPS_FALLBACK"] = "1"
-# os.environ["TORCH_LOGS"] = "+dynamo"
-# os.environ["TORCHDYNAMO_VERBOSE"] = "1"
-
-
-async def main(config):
-    n_nodes = config.participant["scenario_args"]["n_nodes"]
-    model_name = config.participant["model_args"]["model"]
-    idx = config.participant["device_args"]["idx"]
-
-    additional_node_status = config.participant["mobility_args"]["additional_node"]["status"]
-    additional_node_round = config.participant["mobility_args"]["additional_node"]["round_start"]
-
-    attacks = config.participant["adversarial_args"]["attacks"]
-    poisoned_persent = config.participant["adversarial_args"]["poisoned_sample_percent"]
-    poisoned_ratio = config.participant["adversarial_args"]["poisoned_ratio"]
-    targeted = str(config.participant["adversarial_args"]["targeted"])
-    target_label = config.participant["adversarial_args"]["target_label"]
-    target_changed_label = config.participant["adversarial_args"]["target_changed_label"]
-    noise_type = config.participant["adversarial_args"]["noise_type"]
-    iid = config.participant["data_args"]["iid"]
-    partition_selection = config.participant["data_args"]["partition_selection"]
-    partition_parameter = np.array(config.participant["data_args"]["partition_parameter"], dtype=np.float64)
-    label_flipping = False
-    data_poisoning = False
-    model_poisoning = False
-    if attacks == "Label Flipping":
-        label_flipping = True
-        poisoned_ratio = 0
-        if targeted == "true" or targeted == "True":
-            targeted = True
-        else:
-            targeted = False
-    elif attacks == "Sample Poisoning":
-        data_poisoning = True
-        if targeted == "true" or targeted == "True":
-            targeted = True
-        else:
-            targeted = False
-    elif attacks == "Model Poisoning":
-        model_poisoning = True
-    else:
-        label_flipping = False
-        data_poisoning = False
-        targeted = False
-        poisoned_persent = 0
-        poisoned_ratio = 0
-
-    # Adjust the total number of nodes and the index of the current node for CFL, as it doesn't require a specific partition for the server (not used for training)
-    if config.participant["scenario_args"]["federation"] == "CFL":
-        n_nodes -= 1
-        if idx > 0:
-            idx -= 1
-
-    dataset = None
-    dataset_str = config.participant["data_args"]["dataset"]
-    num_workers = config.participant["data_args"]["num_workers"]
-    model = None
-    if dataset_str == "MNIST":
-        dataset = MNISTDataset(num_classes=10, partition_id=idx, partitions_number=n_nodes, iid=iid, partition=partition_selection, partition_parameter=partition_parameter, seed=42, config=config)
-        if model_name == "MLP":
-            model = MNISTModelMLP()
-        elif model_name == "CNN":
-            model = MNISTModelCNN()
-        else:
-            raise ValueError(f"Model {model} not supported for dataset {dataset_str}")
-    elif dataset_str == "FashionMNIST":
-        dataset = FashionMNISTDataset(num_classes=10, partition_id=idx, partitions_number=n_nodes, iid=iid, partition=partition_selection, partition_parameter=partition_parameter, seed=42, config=config)
-        if model_name == "MLP":
-            model = FashionMNISTModelMLP()
-        elif model_name == "CNN":
-            model = FashionMNISTModelCNN()
-        else:
-            raise ValueError(f"Model {model} not supported for dataset {dataset_str}")
-    elif dataset_str == "EMNIST":
-        dataset = EMNISTDataset(num_classes=10, partition_id=idx, partitions_number=n_nodes, iid=iid, partition=partition_selection, partition_parameter=partition_parameter, seed=42, config=config)
-        if model_name == "MLP":
-            model = EMNISTModelMLP()
-        elif model_name == "CNN":
-            model = EMNISTModelCNN()
-        else:
-            raise ValueError(f"Model {model} not supported for dataset {dataset_str}")
-    elif dataset_str == "SYSCALL":
-        dataset = SYSCALLDataset(num_classes=10, partition_id=idx, partitions_number=n_nodes, iid=iid, partition=partition_selection, partition_parameter=partition_parameter, seed=42, config=config)
-        if model_name == "MLP":
-            model = SyscallModelMLP()
-        elif model_name == "SVM":
-            model = SyscallModelSGDOneClassSVM()
-        elif model_name == "Autoencoder":
-            model = SyscallModelAutoencoder()
-        else:
-            raise ValueError(f"Model {model} not supported for dataset {dataset_str}")
-    elif dataset_str == "CIFAR10":
-        dataset = CIFAR10Dataset(num_classes=10, partition_id=idx, partitions_number=n_nodes, iid=iid, partition=partition_selection, partition_parameter=partition_parameter, seed=42, config=config)
-        if model_name == "ResNet9":
-            model = CIFAR10ModelResNet(classifier="resnet9")
-        elif model_name == "fastermobilenet":
-            model = FasterMobileNet()
-        elif model_name == "simplemobilenet":
-            model = SimpleMobileNetV1()
-        elif model_name == "CNN":
-            model = CIFAR10ModelCNN()
-        elif model_name == "CNNv2":
-            model = CIFAR10ModelCNN_V2()
-        elif model_name == "CNNv3":
-            model = CIFAR10ModelCNN_V3()
-        else:
-            raise ValueError(f"Model {model} not supported for dataset {dataset_str}")
-    elif dataset_str == "CIFAR100":
-        dataset = CIFAR100Dataset(num_classes=100, partition_id=idx, partitions_number=n_nodes, iid=iid, partition=partition_selection, partition_parameter=partition_parameter, seed=42, config=config)
-        if model_name == "CNN":
-            model = CIFAR100ModelCNN()
-        else:
-            raise ValueError(f"Model {model} not supported for dataset {dataset_str}")
-    elif dataset_str == "KITSUN":
-        dataset = KITSUNDataset(num_classes=10, partition_id=idx, partitions_number=n_nodes, iid=iid, partition=partition_selection, partition_parameter=partition_parameter, seed=42, config=config)
-        if model_name == "MLP":
-            model = KitsunModelMLP()
-        else:
-            raise ValueError(f"Model {model} not supported for dataset {dataset_str}")
-    elif dataset_str == "MilitarySAR":
-        dataset = MilitarySARDataset(num_classes=10, partition_id=idx, partitions_number=n_nodes, iid=iid, partition=partition_selection, partition_parameter=partition_parameter, seed=42, config=config)
-        model = MilitarySARModelCNN()
-    else:
-        raise ValueError(f"Dataset {dataset_str} not supported")
-
-    dataset = DataModule(
-        train_set=dataset.train_set,
-        train_set_indices=dataset.train_indices_map,
-        test_set=dataset.test_set,
-        test_set_indices=dataset.test_indices_map,
-        local_test_set_indices=dataset.local_test_indices_map,
-        num_workers=num_workers,
-        partition_id=idx,
-        partitions_number=n_nodes,
-        batch_size=dataset.batch_size,
-        label_flipping=label_flipping,
-        data_poisoning=data_poisoning,
-        poisoned_persent=poisoned_persent,
-        poisoned_ratio=poisoned_ratio,
-        targeted=targeted,
-        target_label=target_label,
-        target_changed_label=target_changed_label,
-        noise_type=noise_type,
-    )
-
-    # - Import MNISTDatasetScikit (not torch component)
-    # - Import scikit-learn model
-    # - Import ScikitDataModule
-    # - Import Scikit as trainer
-    # - Import aggregation algorithm adapted to scikit-learn models (e.g. FedAvgSVM)
-
-    trainer = None
-    trainer_str = config.participant["training_args"]["trainer"]
-    if trainer_str == "lightning":
-        trainer = Lightning
-    elif trainer_str == "scikit":
-        raise NotImplementedError
-    elif trainer_str == "siamese" and dataset_str == "CIFAR10":
-        trainer = Siamese
-        model = DualAggModel()
-        config.participant["model_args"]["model"] = "DualAggModel"
-        config.participant["data_args"]["dataset"] = "CIFAR10"
-        config.participant["aggregator_args"]["algorithm"] = "DualHistAgg"
-    else:
-        raise ValueError(f"Trainer {trainer_str} not supported")
-
-    if config.participant["device_args"]["malicious"]:
-        node_cls = MaliciousNode
-    else:
-        if config.participant["device_args"]["role"] == Role.AGGREGATOR:
-            node_cls = AggregatorNode
-        elif config.participant["device_args"]["role"] == Role.TRAINER:
-            node_cls = TrainerNode
-        elif config.participant["device_args"]["role"] == Role.SERVER:
-            node_cls = ServerNode
-        elif config.participant["device_args"]["role"] == Role.IDLE:
-            node_cls = IdleNode
-        else:
-            raise ValueError(f"Role {config.participant['device_args']['role']} not supported")
-
-    VARIABILITY = 0.5
-
-    def randomize_value(value, variability):
-        min_value = max(0, value - variability)
-        max_value = value + variability
-        return random.uniform(min_value, max_value)
-
-    config_keys = [
-        ["reporter_args", "report_frequency"],
-        ["discoverer_args", "discovery_frequency"],
-        ["health_args", "health_interval"],
-        ["health_args", "grace_time_health"],
-        ["health_args", "check_alive_interval"],
-        ["health_args", "send_alive_interval"],
-        ["forwarder_args", "forwarder_interval"],
-        ["forwarder_args", "forward_messages_interval"],
-    ]
-
-    for keys in config_keys:
-        value = config.participant
-        for key in keys[:-1]:
-            value = value[key]
-        value[keys[-1]] = randomize_value(value[keys[-1]], VARIABILITY)
-
-    logging.info(f"Starting node {idx} with model {model_name}, trainer {trainer.__name__}, and as {node_cls.__name__}")
-
-    node = node_cls(model=model, dataset=dataset, config=config, trainer=trainer, security=False, model_poisoning=model_poisoning, poisoned_ratio=poisoned_ratio, noise_type=noise_type)
-    await node.start_communications()
-    await node.deploy_federation()
-
-    # If it is an additional node, it should wait until additional_node_round to connect to the network
-    # In order to do that, it should request the current round to the controller
-    if additional_node_status:
-        logging.info(f"Waiting for round {additional_node_round} to start")
-        time.sleep(6000)  # DEBUG purposes
-        import requests
-
-        url = f'http://{node.config.participant["scenario_args"]["controller"]}/platform/{node.config.participant["scenario_args"]["name"]}/round'
-        current_round = int(requests.get(url).json()["round"])
-        while current_round < additional_node_round:
-            logging.info(f"Waiting for round {additional_node_round} to start")
-            time.sleep(10)
-        logging.info(f"Round {additional_node_round} started, connecting to the network")
-
-    if node.cm is not None:
-        await node.cm.network_wait()
-
-
-if __name__ == "__main__":
-    config_path = str(sys.argv[1])
-    config = Config(entity="participant", participant_config_file=config_path)
-    if sys.platform == "win32" or config.participant["scenario_args"]["deployment"] == "docker":
-        import asyncio
-        asyncio.run(main(config), debug=False)
-    else:
-        try:
-            import uvloop 
-            uvloop.run(main(config), debug=False)
-        except ImportError:
-            logging.warning("uvloop not available, using default loop")
-            import asyncio
-            asyncio.run(main(config), debug=False)
->>>>>>> 3dece31f
+import os
+import sys
+import time
+import random
+import warnings
+import numpy as np
+import torch
+
+
+
+torch.multiprocessing.set_start_method("spawn", force=True)
+
+# Ignore CryptographyDeprecationWarning (datatime issues with cryptography library)
+from cryptography.utils import CryptographyDeprecationWarning
+
+warnings.filterwarnings("ignore", category=CryptographyDeprecationWarning)
+
+sys.path.append(os.path.join(os.path.dirname(__file__), ".."))
+from nebula.config.config import Config
+import logging
+from nebula.core.datasets.mnist.mnist import MNISTDataset
+from nebula.core.datasets.fashionmnist.fashionmnist import FashionMNISTDataset
+from nebula.core.datasets.syscall.syscall import SYSCALLDataset
+from nebula.core.datasets.cifar10.cifar10 import CIFAR10Dataset
+from nebula.core.datasets.militarysar.militarysar import MilitarySARDataset
+from nebula.core.datasets.datamodule import DataModule
+
+from nebula.core.training.lightning import Lightning
+from nebula.core.training.siamese import Siamese
+from nebula.core.models.cifar10.dualagg import DualAggModel
+from nebula.core.models.mnist.mlp import MNISTModelMLP
+from nebula.core.models.mnist.cnn import MNISTModelCNN
+from nebula.core.models.cifar10.cnnV3 import CIFAR10ModelCNN_V3
+from nebula.core.models.fashionmnist.mlp import FashionMNISTModelMLP
+from nebula.core.models.fashionmnist.cnn import FashionMNISTModelCNN
+from nebula.core.models.syscall.mlp import SyscallModelMLP
+from nebula.core.models.syscall.autoencoder import SyscallModelAutoencoder
+from nebula.core.models.militarysar.cnn import MilitarySARModelCNN
+from nebula.core.datasets.cifar100.cifar100 import CIFAR100Dataset
+
+from nebula.core.models.syscall.svm import SyscallModelSGDOneClassSVM
+from nebula.core.engine import MaliciousNode, AggregatorNode, TrainerNode, ServerNode, IdleNode
+from nebula.core.role import Role
+from nebula.core.optimizations.communications.KD.models.cifar10.StudentCNN import StudentCIFAR10ModelCNN
+from nebula.core.optimizations.communications.KD.models.cifar10.StudentResnet8 import StudentCIFAR10ModelResNet8
+from nebula.core.optimizations.communications.KD_prototypes.models.cifar10.ProtoStudentCNN import ProtoStudentCIFAR10ModelCNN
+from nebula.core.optimizations.communications.KD_prototypes.models.cifar10.ProtoStudentResnet8 import ProtoStudentCIFAR10ModelResnet8
+from nebula.core.optimizations.communications.KD.models.fashionmnist.StudentCNN import StudentFashionMNISTModelCNN
+from nebula.core.optimizations.communications.KD_prototypes.models.fashionmnist.ProtoStudentCNN import ProtoStudentFashionMNISTModelCNN
+from nebula.core.optimizations.communications.KD.training.kdlightning import KDLightning
+from nebula.core.optimizations.communications.KD_prototypes.training.protokdquantizationlightning import ProtoKDQuantizationLightning
+from nebula.core.optimizations.communications.KD.models.mnist.StudentCNN import StudentMNISTModelCNN
+from nebula.core.optimizations.communications.KD_prototypes.models.mnist.ProtoStudentCNN import ProtoStudentMNISTModelCNN
+from nebula.core.research.FedGPD.models.cifar10.FedGPDCNN import FedGPDCIFAR10ModelCNN
+from nebula.core.research.FedGPD.models.fashionmnist.FedGPDCNN import FedGPDFashionMNISTModelCNN
+from nebula.core.research.FedGPD.models.mnist.FedGPDCNN import FedGPDMNISTModelCNN
+from nebula.core.research.FedProto.models.cifar10.FedProtoCNN import FedProtoCIFAR10ModelCNN
+from nebula.core.research.FedProto.models.cifar10.FedProtoResnet8 import FedProtoCIFAR10ModelResNet8
+from nebula.core.research.FedProto.models.fashionmnist.FedProtoCNN import FedProtoFashionMNISTModelCNN
+from nebula.core.research.FedProto.models.mnist.FedProtoCNN import FedProtoMNISTModelCNN
+from nebula.core.research.FedProto.training.protolightning import ProtoLightning
+from nebula.core.research.FML.models.mnist.FMLCombinedModel import FMLMNISTCombinedModelCNN
+from nebula.core.research.FML.models.cifar10.FMLCombinedCNN import FMLCIFAR10CombinedModelCNN
+from nebula.core.research.FML.models.cifar10.FMLCombinedResnet8 import FMLCIFAR10CombinedModelResNet8
+from nebula.core.research.FML.models.cifar100.FMLCombinedResnet18 import FMLCIFAR100CombinedModelResNet18
+from nebula.core.research.FML.models.fashionmnist.FMLCombinedModel import FMLFashionMNISTCombinedModelCNN
+from nebula.core.research.FML.training.FMLlightning import FMLLightning
+from nebula.core.optimizations.communications.KD.models.cifar100.StudentResnet18 import StudentCIFAR100ModelResNet18
+from nebula.core.optimizations.communications.KD_prototypes.models.cifar100.ProtoStudentResnet18 import ProtoStudentCIFAR100ModelResnet18
+from nebula.core.research.FedGPD.models.cifar10.FedGPDResnet8 import FedGPDCIFAR10ModelResNet8
+from nebula.core.research.FedGPD.models.cifar100.FedGPDResnet18 import FedGPDCIFAR100ModelResNet18
+from nebula.core.research.FedProto.models.cifar100.FedProtoResnet18 import FedProtoCIFAR100ModelResNet18
+
+# os.environ["PYTORCH_ENABLE_MPS_FALLBACK"] = "1"
+# os.environ["TORCH_LOGS"] = "+dynamo"
+# os.environ["TORCHDYNAMO_VERBOSE"] = "1"
+
+
+async def main(config):
+    n_nodes = config.participant["scenario_args"]["n_nodes"]
+    model_name = config.participant["model_args"]["model"]
+    idx = config.participant["device_args"]["idx"]
+
+    additional_node_status = config.participant["mobility_args"]["additional_node"]["status"]
+    additional_node_round = config.participant["mobility_args"]["additional_node"]["round_start"]
+
+    attacks = config.participant["adversarial_args"]["attacks"]
+    poisoned_persent = config.participant["adversarial_args"]["poisoned_sample_percent"]
+    poisoned_ratio = config.participant["adversarial_args"]["poisoned_ratio"]
+    targeted = str(config.participant["adversarial_args"]["targeted"])
+    target_label = config.participant["adversarial_args"]["target_label"]
+    target_changed_label = config.participant["adversarial_args"]["target_changed_label"]
+    noise_type = config.participant["adversarial_args"]["noise_type"]
+    iid = config.participant["data_args"]["iid"]
+    partition_selection = config.participant["data_args"]["partition_selection"]
+    partition_parameter = np.array(config.participant["data_args"]["partition_parameter"], dtype=np.float64)
+    label_flipping = False
+    data_poisoning = False
+    model_poisoning = False
+    if attacks == "Label Flipping":
+        label_flipping = True
+        poisoned_ratio = 0
+        if targeted == "true" or targeted == "True":
+            targeted = True
+        else:
+            targeted = False
+    elif attacks == "Sample Poisoning":
+        data_poisoning = True
+        if targeted == "true" or targeted == "True":
+            targeted = True
+        else:
+            targeted = False
+    elif attacks == "Model Poisoning":
+        model_poisoning = True
+    else:
+        label_flipping = False
+        data_poisoning = False
+        targeted = False
+        poisoned_persent = 0
+        poisoned_ratio = 0
+
+    # Adjust the total number of nodes and the index of the current node for CFL, as it doesn't require a specific partition for the server (not used for training)
+    if config.participant["scenario_args"]["federation"] == "CFL":
+        n_nodes -= 1
+        if idx > 0:
+            idx -= 1
+
+    dataset = None
+    dataset_str = config.participant["data_args"]["dataset"]
+    num_workers = config.participant["data_args"]["num_workers"]
+    model = None
+    learner = None
+    if dataset_str == "MNIST":
+        dataset = MNISTDataset(
+            num_classes=10,
+            partition_id=idx,
+            partitions_number=n_nodes,
+            iid=iid,
+            partition=partition_selection,
+            partition_parameter=partition_parameter,
+            seed=42,
+            config=config,
+        )
+        if model_name == "MLP":
+            model = MNISTModelMLP()
+        elif model_name == "CNN":
+            model = MNISTModelCNN()
+        elif model_name == "CNN KD":
+            model = StudentMNISTModelCNN()
+            learner = KDLightning
+        elif model_name == "CNN KD-D":
+            model = StudentMNISTModelCNN(decreasing_beta=True)
+            learner = KDLightning
+        elif model_name == "CNN KD-S":
+            model = StudentMNISTModelCNN(send_logic="mixed_2rounds")
+            learner = KDLightning
+        elif model_name == "CNN KD-DS":
+            model = StudentMNISTModelCNN(decreasing_beta=True, send_logic="mixed_2rounds")
+            learner = KDLightning
+        elif model_name == "CNN MD":
+            model = StudentMNISTModelCNN(mutual_distilation="MD")
+            learner = KDLightning
+        elif model_name == "CNN MD-D":
+            model = StudentMNISTModelCNN(mutual_distilation="MD", decreasing_beta=True)
+            learner = KDLightning
+        elif model_name == "CNN MD-S":
+            model = StudentMNISTModelCNN(mutual_distilation="MD", send_logic="mixed_2rounds")
+            learner = KDLightning
+        elif model_name == "CNN MD-DS":
+            model = StudentMNISTModelCNN(mutual_distilation="MD", decreasing_beta=True, send_logic="mixed_2rounds")
+            learner = KDLightning
+        elif model_name == "CNN FedProto":
+            model = FedProtoMNISTModelCNN()
+            learner = ProtoLightning
+        elif model_name == "CNN FedGPD":
+            model = FedGPDMNISTModelCNN()
+        elif model_name == "CNN FML":
+            model = FMLMNISTCombinedModelCNN()
+            learner = FMLLightning
+        elif model_name == "CNN PKD":
+            model = ProtoStudentMNISTModelCNN(knowledge_distilation="KD")
+            learner = ProtoKDQuantizationLightning
+        elif model_name == "CNN PKD-S":
+            model = ProtoStudentMNISTModelCNN(knowledge_distilation="KD", send_logic="mixed_2rounds")
+            learner = ProtoKDQuantizationLightning
+        elif model_name == "CNN PKD-D":
+            model = ProtoStudentMNISTModelCNN(knowledge_distilation="KD", weighting="decreasing")
+            learner = ProtoKDQuantizationLightning
+        elif model_name == "CNN PKD-A":
+            model = ProtoStudentMNISTModelCNN(knowledge_distilation="KD", weighting="adaptative")
+            learner = ProtoKDQuantizationLightning
+        elif model_name == "CNN PKD-DS":
+            model = ProtoStudentMNISTModelCNN(knowledge_distilation="KD", send_logic="mixed_2rounds", weighting="decreasing")
+            learner = ProtoKDQuantizationLightning
+        elif model_name == "CNN PKD-AS":
+            model = ProtoStudentMNISTModelCNN(knowledge_distilation="KD", send_logic="mixed_2rounds", weighting="adaptative")
+            learner = ProtoKDQuantizationLightning
+        elif model_name == "CNN PMD":
+            model = ProtoStudentMNISTModelCNN(knowledge_distilation="MD")
+            learner = ProtoKDQuantizationLightning
+        elif model_name == "CNN PMD-S":
+            model = ProtoStudentMNISTModelCNN(knowledge_distilation="MD", send_logic="mixed_2rounds")
+            learner = ProtoKDQuantizationLightning
+        elif model_name == "CNN PMD-D":
+            model = ProtoStudentMNISTModelCNN(knowledge_distilation="MD", weighting="decreasing")
+            learner = ProtoKDQuantizationLightning
+        elif model_name == "CNN PMD-A":
+            model = ProtoStudentMNISTModelCNN(knowledge_distilation="MD", weighting="adaptative")
+            learner = ProtoKDQuantizationLightning
+        elif model_name == "CNN PMD-DS":
+            model = ProtoStudentMNISTModelCNN(knowledge_distilation="MD", send_logic="mixed_2rounds", weighting="decreasing")
+            learner = ProtoKDQuantizationLightning
+        elif model_name == "CNN PMD-AS":
+            model = ProtoStudentMNISTModelCNN(knowledge_distilation="MD", send_logic="mixed_2rounds", weighting="adaptative")
+            learner = ProtoKDQuantizationLightning
+        else:
+            raise ValueError(f"Model {model} not supported for dataset {dataset_str}")
+    elif dataset_str == "FashionMNIST":
+        dataset = FashionMNISTDataset(
+            num_classes=10,
+            partition_id=idx,
+            partitions_number=n_nodes,
+            iid=iid,
+            partition=partition_selection,
+            partition_parameter=partition_parameter,
+            seed=42,
+            config=config,
+        )
+        if model_name == "MLP":
+            model = FashionMNISTModelMLP()
+        elif model_name == "CNN":
+            model = FashionMNISTModelCNN()
+        elif model_name == "CNN KD":
+            model = StudentFashionMNISTModelCNN()
+            learner = KDLightning
+        elif model_name == "CNN KD-D":
+            model = StudentFashionMNISTModelCNN(decreasing_beta=True)
+            learner = KDLightning
+        elif model_name == "CNN KD-S":
+            model = StudentFashionMNISTModelCNN(send_logic="mixed_2rounds")
+            learner = KDLightning
+        elif model_name == "CNN KD-DS":
+            model = StudentFashionMNISTModelCNN(decreasing_beta=True, send_logic="mixed_2rounds")
+            learner = KDLightning
+        elif model_name == "CNN MD":
+            model = StudentFashionMNISTModelCNN(mutual_distilation="MD")
+            learner = KDLightning
+        elif model_name == "CNN MD-D":
+            model = StudentFashionMNISTModelCNN(mutual_distilation="MD", decreasing_beta=True)
+            learner = KDLightning
+        elif model_name == "CNN MD-S":
+            model = StudentFashionMNISTModelCNN(mutual_distilation="MD", send_logic="mixed_2rounds")
+            learner = KDLightning
+        elif model_name == "CNN MD-DS":
+            model = StudentFashionMNISTModelCNN(mutual_distilation="MD", decreasing_beta=True, send_logic="mixed_2rounds")
+            learner = KDLightning
+        elif model_name == "CNN FedProto":
+            model = FedProtoFashionMNISTModelCNN()
+            learner = ProtoLightning
+        elif model_name == "CNN FedGPD":
+            model = FedGPDFashionMNISTModelCNN()
+        elif model_name == "CNN FML":
+            model = FMLFashionMNISTCombinedModelCNN()
+            learner = FMLLightning
+        elif model_name == "CNN PKD":
+            model = ProtoStudentFashionMNISTModelCNN(knowledge_distilation="KD")
+            learner = ProtoKDQuantizationLightning
+        elif model_name == "CNN PKD-D":
+            model = ProtoStudentFashionMNISTModelCNN(knowledge_distilation="KD", weighting="decreasing")
+            learner = ProtoKDQuantizationLightning
+        elif model_name == "CNN PKD-A":
+            model = ProtoStudentFashionMNISTModelCNN(knowledge_distilation="KD", weighting="adaptative")
+            learner = ProtoKDQuantizationLightning
+        elif model_name == "CNN PKD-S":
+            model = ProtoStudentFashionMNISTModelCNN(knowledge_distilation="KD", send_logic="mixed_2rounds")
+            learner = ProtoKDQuantizationLightning
+        elif model_name == "CNN PKD-DS":
+            model = ProtoStudentFashionMNISTModelCNN(knowledge_distilation="KD", weighting="decreasing", send_logic="mixed_2rounds")
+            learner = ProtoKDQuantizationLightning
+        elif model_name == "CNN PKD-AS":
+            model = ProtoStudentFashionMNISTModelCNN(knowledge_distilation="KD", weighting="adaptative", send_logic="mixed_2rounds")
+            learner = ProtoKDQuantizationLightning
+        elif model_name == "CNN PMD":
+            model = ProtoStudentFashionMNISTModelCNN(knowledge_distilation="MD")
+            learner = ProtoKDQuantizationLightning
+        elif model_name == "CNN PMD-D":
+            model = ProtoStudentFashionMNISTModelCNN(knowledge_distilation="MD", weighting="decreasing")
+            learner = ProtoKDQuantizationLightning
+        elif model_name == "CNN PMD-A":
+            model = ProtoStudentFashionMNISTModelCNN(knowledge_distilation="MD", weighting="adaptative")
+            learner = ProtoKDQuantizationLightning
+        elif model_name == "CNN PMD-S":
+            model = ProtoStudentFashionMNISTModelCNN(knowledge_distilation="MD", send_logic="mixed_2rounds")
+            learner = ProtoKDQuantizationLightning
+        elif model_name == "CNN PMD-DS":
+            model = ProtoStudentFashionMNISTModelCNN(knowledge_distilation="KD", weighting="decreasing", send_logic="mixed_2rounds")
+            learner = ProtoKDQuantizationLightning
+        elif model_name == "CNN PMD-AS":
+            model = ProtoStudentFashionMNISTModelCNN(knowledge_distilation="KD", weighting="adaptative", send_logic="mixed_2rounds")
+            learner = ProtoKDQuantizationLightning
+        else:
+            raise ValueError(f"Model {model} not supported for dataset {dataset_str}")
+    elif dataset_str == "SYSCALL":
+        dataset = SYSCALLDataset(
+            num_classes=10,
+            partition_id=idx,
+            partitions_number=n_nodes,
+            iid=iid,
+            partition=partition_selection,
+            partition_parameter=partition_parameter,
+            seed=42,
+            config=config,
+        )
+        if model_name == "MLP":
+            model = SyscallModelMLP()
+        elif model_name == "SVM":
+            model = SyscallModelSGDOneClassSVM()
+        elif model_name == "Autoencoder":
+            model = SyscallModelAutoencoder()
+        else:
+            raise ValueError(f"Model {model} not supported for dataset {dataset_str}")
+    elif dataset_str == "CIFAR10":
+        dataset = CIFAR10Dataset(
+            num_classes=10,
+            partition_id=idx,
+            partitions_number=n_nodes,
+            iid=iid,
+            partition=partition_selection,
+            partition_parameter=partition_parameter,
+            seed=42,
+            config=config,
+        )
+        if model_name == "CNN":
+            model = CIFAR10ModelCNN_V3()
+        elif model_name == "CNN KD":
+            model = StudentCIFAR10ModelCNN()
+            learner = KDLightning
+        elif model_name == "CNN KD-D":
+            model = StudentCIFAR10ModelCNN(decreasing_beta=True)
+            learner = KDLightning
+        elif model_name == "CNN KD-S":
+            model = StudentCIFAR10ModelCNN(send_logic="mixed_2rounds")
+            learner = KDLightning
+        elif model_name == "CNN KD-DS":
+            model = StudentCIFAR10ModelCNN(decreasing_beta=True, send_logic="mixed_2rounds")
+            learner = KDLightning
+        elif model_name == "CNN MD":
+            model = StudentCIFAR10ModelCNN(mutual_distilation="MD")
+            learner = KDLightning
+        elif model_name == "CNN MD-D":
+            model = StudentCIFAR10ModelCNN(mutual_distilation="MD", decreasing_beta=True)
+            learner = KDLightning
+        elif model_name == "CNN MD-S":
+            model = StudentCIFAR10ModelCNN(mutual_distilation="MD", send_logic="mixed_2rounds")
+            learner = KDLightning
+        elif model_name == "CNN MD-DS":
+            model = StudentCIFAR10ModelCNN(mutual_distilation="MD", decreasing_beta=True, send_logic="mixed_2rounds")
+            learner = KDLightning
+        elif model_name == "CNN FedProto":
+            model = FedProtoCIFAR10ModelCNN()
+            learner = ProtoLightning
+        elif model_name == "CNN FedGPD":
+            model = FedGPDCIFAR10ModelCNN()
+        elif model_name == "CNN FML":
+            model = FMLCIFAR10CombinedModelCNN()
+            learner = FMLLightning
+        elif model_name == "CNN PKD":
+            model = ProtoStudentCIFAR10ModelCNN(knowledge_distilation="KD")
+            learner = ProtoKDQuantizationLightning
+        elif model_name == "CNN PKD-D":
+            model = ProtoStudentCIFAR10ModelCNN(knowledge_distilation="KD", weighting="decreasing")
+            learner = ProtoKDQuantizationLightning
+        elif model_name == "CNN PKD-A":
+            model = ProtoStudentCIFAR10ModelCNN(knowledge_distilation="KD", weighting="adaptative")
+            learner = ProtoKDQuantizationLightning
+        elif model_name == "CNN PKD-S":
+            model = ProtoStudentCIFAR10ModelCNN(knowledge_distilation="KD", send_logic="mixed_2rounds")
+            learner = ProtoKDQuantizationLightning
+        elif model_name == "CNN PKD-DS":
+            model = ProtoStudentCIFAR10ModelCNN(knowledge_distilation="KD", weighting="decreasing", send_logic="mixed_2rounds")
+            learner = ProtoKDQuantizationLightning
+        elif model_name == "CNN PKD-AS":
+            model = ProtoStudentCIFAR10ModelCNN(knowledge_distilation="KD", weighting="adaptative", send_logic="mixed_2rounds")
+            learner = ProtoKDQuantizationLightning
+        elif model_name == "CNN PMD":
+            model = ProtoStudentCIFAR10ModelCNN(knowledge_distilation="MD")
+            learner = ProtoKDQuantizationLightning
+        elif model_name == "CNN PMD-D":
+            model = ProtoStudentCIFAR10ModelCNN(knowledge_distilation="MD", weighting="decreasing")
+            learner = ProtoKDQuantizationLightning
+        elif model_name == "CNN PMD-A":
+            model = ProtoStudentCIFAR10ModelCNN(knowledge_distilation="MD", weighting="adaptative")
+            learner = ProtoKDQuantizationLightning
+        elif model_name == "CNN PMD-S":
+            model = ProtoStudentCIFAR10ModelCNN(knowledge_distilation="MD", send_logic="mixed_2rounds")
+            learner = ProtoKDQuantizationLightning
+        elif model_name == "CNN PMD-DS":
+            model = ProtoStudentCIFAR10ModelCNN(knowledge_distilation="MD", weighting="decreasing", send_logic="mixed_2rounds")
+            learner = ProtoKDQuantizationLightning
+        elif model_name == "CNN PMD-AS":
+            model = ProtoStudentCIFAR10ModelCNN(knowledge_distilation="MD", weighting="adaptative", send_logic="mixed_2rounds")
+            learner = ProtoKDQuantizationLightning
+        elif model_name == "Resnet8":
+            model = StudentCIFAR10ModelResNet8(mutual_distilation=None)
+            learner = KDLightning
+        elif model_name == "Resnet8 KD":
+            model = StudentCIFAR10ModelResNet8()
+            learner = KDLightning
+        elif model_name == "Resnet8 KD-D":
+            model = StudentCIFAR10ModelResNet8(decreasing_beta=True)
+            learner = KDLightning
+        elif model_name == "Resnet8 KD-S":
+            model = StudentCIFAR10ModelResNet8(send_logic="mixed_2rounds")
+            learner = KDLightning
+        elif model_name == "Resnet8 KD-DS":
+            model = StudentCIFAR10ModelResNet8(decreasing_beta=True, send_logic="mixed_2rounds")
+            learner = KDLightning
+        elif model_name == "Resnet8 MD":
+            model = StudentCIFAR10ModelResNet8(mutual_distilation="MD")
+            learner = KDLightning
+        elif model_name == "Resnet8 MD-D":
+            model = StudentCIFAR10ModelResNet8(mutual_distilation="MD", decreasing_beta=True)
+            learner = KDLightning
+        elif model_name == "Resnet8 MD-S":
+            model = StudentCIFAR10ModelResNet8(mutual_distilation="MD", send_logic="mixed_2rounds")
+            learner = KDLightning
+        elif model_name == "Resnet8 MD-DS":
+            model = StudentCIFAR10ModelResNet8(mutual_distilation="MD", decreasing_beta=True, send_logic="mixed_2rounds")
+            learner = KDLightning
+        elif model_name == "Resnet8 FedProto":
+            model = FedProtoCIFAR10ModelResNet8()
+            learner = ProtoLightning
+        elif model_name == "Resnet8 FedGPD":
+            model = FedGPDCIFAR10ModelResNet8()
+        elif model_name == "Resnet8 FML":
+            model = FMLCIFAR10CombinedModelResNet8()
+            learner = FMLLightning
+        elif model_name == "Resnet8 PKD":
+            model = ProtoStudentCIFAR10ModelResnet8(knowledge_distilation="KD")
+            learner = ProtoKDQuantizationLightning
+        elif model_name == "Resnet8 PKD-D":
+            model = ProtoStudentCIFAR10ModelResnet8(knowledge_distilation="KD", weighting="decreasing")
+            learner = ProtoKDQuantizationLightning
+        elif model_name == "Resnet8 PKD-A":
+            model = ProtoStudentCIFAR10ModelResnet8(knowledge_distilation="KD", weighting="adaptative")
+            learner = ProtoKDQuantizationLightning
+        elif model_name == "Resnet8 PKD-S":
+            model = ProtoStudentCIFAR10ModelResnet8(knowledge_distilation="KD", send_logic="mixed_2rounds")
+            learner = ProtoKDQuantizationLightning
+        elif model_name == "Resnet8 PKD-DS":
+            model = ProtoStudentCIFAR10ModelResnet8(knowledge_distilation="KD", weighting="decreasing", send_logic="mixed_2rounds")
+            learner = ProtoKDQuantizationLightning
+        elif model_name == "Resnet8 PKD-AS":
+            model = ProtoStudentCIFAR10ModelResnet8(knowledge_distilation="KD", weighting="adaptative", send_logic="mixed_2rounds")
+            learner = ProtoKDQuantizationLightning
+        elif model_name == "Resnet8 PMD":
+            model = ProtoStudentCIFAR10ModelResnet8(knowledge_distilation="MD")
+            learner = ProtoKDQuantizationLightning
+        elif model_name == "Resnet8 PMD-D":
+            model = ProtoStudentCIFAR10ModelResnet8(knowledge_distilation="MD", weighting="decreasing")
+            learner = ProtoKDQuantizationLightning
+        elif model_name == "Resnet8 PMD-A":
+            model = ProtoStudentCIFAR10ModelResnet8(knowledge_distilation="MD", weighting="adaptative")
+            learner = ProtoKDQuantizationLightning
+        elif model_name == "Resnet8 PMD-S":
+            model = ProtoStudentCIFAR10ModelResnet8(knowledge_distilation="MD", send_logic="mixed_2rounds")
+            learner = ProtoKDQuantizationLightning
+        elif model_name == "Resnet8 PMD-DS":
+            model = ProtoStudentCIFAR10ModelResnet8(knowledge_distilation="MD", weighting="decreasing", send_logic="mixed_2rounds")
+            learner = ProtoKDQuantizationLightning
+        elif model_name == "Resnet8 PMD-AS":
+            model = ProtoStudentCIFAR10ModelResnet8(knowledge_distilation="MD", weighting="adaptative", send_logic="mixed_2rounds")
+            learner = ProtoKDQuantizationLightning
+        else:
+            raise ValueError(f"Model {model} not supported for dataset {dataset_str}")
+    elif dataset_str == "MilitarySAR":
+        dataset = MilitarySARDataset(
+            num_classes=10,
+            partition_id=idx,
+            partitions_number=n_nodes,
+            iid=iid,
+            partition=partition_selection,
+            partition_parameter=partition_parameter,
+            seed=42,
+            config=config,
+        )
+        model = MilitarySARModelCNN()
+
+    elif dataset_str == "CIFAR100":
+        dataset = CIFAR100Dataset(
+            num_classes=100,
+            partition_id=idx,
+            partitions_number=n_nodes,
+            iid=iid,
+            partition=partition_selection,
+            partition_parameter=partition_parameter,
+            seed=42,
+            config=config,
+        )
+        if model_name == "Resnet18":
+            model = StudentCIFAR100ModelResNet18(mutual_distilation=None)
+            learner = KDLightning
+        elif model_name == "Resnet18 KD":
+            model = StudentCIFAR100ModelResNet18()
+            learner = KDLightning
+        elif model_name == "Resnet18 KD-D":
+            model = StudentCIFAR100ModelResNet18(decreasing_beta=True)
+            learner = KDLightning
+        elif model_name == "Resnet18 KD-S":
+            model = StudentCIFAR100ModelResNet18(send_logic="mixed_2rounds")
+            learner = KDLightning
+        elif model_name == "Resnet18 KD-DS":
+            model = StudentCIFAR100ModelResNet18(decreasing_beta=True, send_logic="mixed_2rounds")
+            learner = KDLightning
+        elif model_name == "Resnet18 MD":
+            model = StudentCIFAR100ModelResNet18(mutual_distilation="MD")
+            learner = KDLightning
+        elif model_name == "Resnet18 MD-D":
+            model = StudentCIFAR100ModelResNet18(mutual_distilation="MD", decreasing_beta=True)
+            learner = KDLightning
+        elif model_name == "Resnet18 MD-S":
+            model = StudentCIFAR100ModelResNet18(mutual_distilation="MD", send_logic="mixed_2rounds")
+            learner = KDLightning
+        elif model_name == "Resnet18 MD-DS":
+            model = StudentCIFAR100ModelResNet18(mutual_distilation="MD", decreasing_beta=True, send_logic="mixed_2rounds")
+            learner = KDLightning
+        elif model_name == "Resnet18 FedProto":
+            model = FedProtoCIFAR100ModelResNet18()
+            learner = ProtoLightning
+        elif model_name == "Resnet18 FedGPD":
+            model = FedGPDCIFAR100ModelResNet18()
+        elif model_name == "Resnet18 FML":
+            model = FMLCIFAR100CombinedModelResNet18()
+            learner = FMLLightning
+        elif model_name == "Resnet18 PKD":
+            model = ProtoStudentCIFAR100ModelResnet18()
+            learner = ProtoKDQuantizationLightning
+        elif model_name == "Resnet18 PKD-D":
+            model = ProtoStudentCIFAR100ModelResnet18(knowledge_distilation="KD", weighting="decreasing")
+            learner = ProtoKDQuantizationLightning
+        elif model_name == "Resnet18 PKD-A":
+            model = ProtoStudentCIFAR100ModelResnet18(knowledge_distilation="KD", weighting="adaptative")
+            learner = ProtoKDQuantizationLightning
+        elif model_name == "Resnet18 PKD-S":
+            model = ProtoStudentCIFAR100ModelResnet18(knowledge_distilation="KD", send_logic="mixed_2rounds")
+            learner = ProtoKDQuantizationLightning
+        elif model_name == "Resnet18 PKD-DS":
+            model = ProtoStudentCIFAR100ModelResnet18(knowledge_distilation="KD", weighting="decreasing", send_logic="mixed_2rounds")
+            learner = ProtoKDQuantizationLightning
+        elif model_name == "Resnet18 PKD-AS":
+            model = ProtoStudentCIFAR100ModelResnet18(knowledge_distilation="KD", weighting="adaptative", send_logic="mixed_2rounds")
+            learner = ProtoKDQuantizationLightning
+        elif model_name == "Resnet18 PMD":
+            model = ProtoStudentCIFAR100ModelResnet18(knowledge_distilation="MD")
+            learner = ProtoKDQuantizationLightning
+        elif model_name == "Resnet18 PMD-D":
+            model = ProtoStudentCIFAR100ModelResnet18(knowledge_distilation="MD", weighting="decreasing")
+            learner = ProtoKDQuantizationLightning
+        elif model_name == "Resnet18 PMD-A":
+            model = ProtoStudentCIFAR100ModelResnet18(knowledge_distilation="MD", weighting="adaptative")
+            learner = ProtoKDQuantizationLightning
+        elif model_name == "Resnet8 PMD-S":
+            model = ProtoStudentCIFAR100ModelResnet18(knowledge_distilation="MD", send_logic="mixed_2rounds")
+            learner = ProtoKDQuantizationLightning
+        elif model_name == "Resnet18 PMD-DS":
+            model = ProtoStudentCIFAR100ModelResnet18(knowledge_distilation="MD", weighting="decreasing", send_logic="mixed_2rounds")
+            learner = ProtoKDQuantizationLightning
+        elif model_name == "Resnet18 PMD-AS":
+            model = ProtoStudentCIFAR100ModelResnet18(knowledge_distilation="MD", weighting="adaptative", send_logic="mixed_2rounds")
+            learner = ProtoKDQuantizationLightning
+        else:
+            raise ValueError(f"Model {model} not supported")
+
+    else:
+        raise ValueError(f"Dataset {dataset_str} not supported")
+
+    dataset = DataModule(
+        train_set=dataset.train_set,
+        train_set_indices=dataset.train_indices_map,
+        test_set=dataset.test_set,
+        test_set_indices=dataset.test_indices_map,
+        local_test_set_indices=dataset.local_test_indices_map,
+        num_workers=num_workers,
+        partition_id=idx,
+        partitions_number=n_nodes,
+        batch_size=dataset.batch_size,
+        label_flipping=label_flipping,
+        data_poisoning=data_poisoning,
+        poisoned_persent=poisoned_persent,
+        poisoned_ratio=poisoned_ratio,
+        targeted=targeted,
+        target_label=target_label,
+        target_changed_label=target_changed_label,
+        noise_type=noise_type,
+    )
+
+    # - Import MNISTDatasetScikit (not torch component)
+    # - Import scikit-learn model
+    # - Import ScikitDataModule
+    # - Import Scikit as trainer
+    # - Import aggregation algorithm adapted to scikit-learn models (e.g. FedAvgSVM)
+    if learner is not None:
+        trainer = learner
+    else:
+        trainer_str = config.participant["training_args"]["trainer"]
+        if trainer_str == "lightning":
+            trainer = Lightning
+        elif trainer_str == "scikit":
+            raise NotImplementedError
+        elif trainer_str == "siamese" and dataset_str == "CIFAR10":
+            trainer = Siamese
+            model = DualAggModel()
+            config.participant["model_args"]["model"] = "DualAggModel"
+            config.participant["data_args"]["dataset"] = "CIFAR10"
+            config.participant["aggregator_args"]["algorithm"] = "DualHistAgg"
+        else:
+            raise ValueError(f"Trainer {trainer_str} not supported")
+
+    if config.participant["device_args"]["malicious"]:
+        node_cls = MaliciousNode
+    else:
+        if config.participant["device_args"]["role"] == Role.AGGREGATOR:
+            node_cls = AggregatorNode
+        elif config.participant["device_args"]["role"] == Role.TRAINER:
+            node_cls = TrainerNode
+        elif config.participant["device_args"]["role"] == Role.SERVER:
+            node_cls = ServerNode
+        elif config.participant["device_args"]["role"] == Role.IDLE:
+            node_cls = IdleNode
+        else:
+            raise ValueError(f"Role {config.participant['device_args']['role']} not supported")
+
+    VARIABILITY = 0.5
+
+    def randomize_value(value, variability):
+        min_value = max(0, value - variability)
+        max_value = value + variability
+        return random.uniform(min_value, max_value)
+
+    config_keys = [
+        ["reporter_args", "report_frequency"],
+        ["discoverer_args", "discovery_frequency"],
+        ["health_args", "health_interval"],
+        ["health_args", "grace_time_health"],
+        ["health_args", "check_alive_interval"],
+        ["health_args", "send_alive_interval"],
+        ["forwarder_args", "forwarder_interval"],
+        ["forwarder_args", "forward_messages_interval"],
+    ]
+
+    for keys in config_keys:
+        value = config.participant
+        for key in keys[:-1]:
+            value = value[key]
+        value[keys[-1]] = randomize_value(value[keys[-1]], VARIABILITY)
+
+    logging.info(f"Starting node {idx} with model {model_name}, trainer {trainer.__name__}, and as {node_cls.__name__}")
+
+    node = node_cls(
+        model=model,
+        dataset=dataset,
+        config=config,
+        trainer=trainer,
+        security=False,
+        model_poisoning=model_poisoning,
+        poisoned_ratio=poisoned_ratio,
+        noise_type=noise_type,
+    )
+    await node.start_communications()
+    await node.deploy_federation()
+
+    # If it is an additional node, it should wait until additional_node_round to connect to the network
+    # In order to do that, it should request the current round to the controller
+    if additional_node_status:
+        logging.info(f"Waiting for round {additional_node_round} to start")
+        time.sleep(6000)  # DEBUG purposes
+        import requests
+
+        url = f'http://{node.config.participant["scenario_args"]["controller"]}/platform/{node.config.participant["scenario_args"]["name"]}/round'
+        current_round = int(requests.get(url).json()["round"])
+        while current_round < additional_node_round:
+            logging.info(f"Waiting for round {additional_node_round} to start")
+            time.sleep(10)
+        logging.info(f"Round {additional_node_round} started, connecting to the network")
+
+    if node.cm is not None:
+        await node.cm.network_wait()
+
+
+if __name__ == "__main__":
+    config_path = str(sys.argv[1])
+    config = Config(entity="participant", participant_config_file=config_path)
+    if sys.platform == "win32" or config.participant["scenario_args"]["deployment"] == "docker":
+        import asyncio
+
+        asyncio.run(main(), debug=False)
+    else:
+        try:
+            import uvloop 
+            uvloop.run(main(config), debug=False)
+        except ImportError:
+            logging.warning("uvloop not available, using default loop")
+            import asyncio
+            asyncio.run(main(config), debug=False)