--- conflicted
+++ resolved
@@ -146,11 +146,7 @@
     else:
         raise ValueError(f"Dataset {dataset_name} not supported")
 
-<<<<<<< HEAD
-    dataset = NebulaPartition(handler=handler, mode="memory", config=config)
-=======
     dataset = NebulaPartition(handler=handler, config=config)
->>>>>>> be5d9bec
     dataset.load_partition()
     dataset.log_partition()
 
@@ -233,7 +229,6 @@
         logging.info(f"Waiting for round {additional_node_round} to start")
         logging.info("Waiting time to start finding federation")
 
-<<<<<<< HEAD
         # time.sleep(150)
         await asyncio.sleep(150)
 
@@ -248,9 +243,6 @@
         # logging.info(f"Round {additional_node_round} started, connecting to the network")
 
         await node._aditional_node_start()
-=======
-        await asyncio.sleep(6000)  # DEBUG purposes
->>>>>>> be5d9bec
 
     if node.cm is not None:
         await node.cm.network_wait()
