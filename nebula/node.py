--- conflicted
+++ resolved
@@ -1,7 +1,6 @@
 import os
 import random
 import sys
-import time
 import warnings
 
 import torch
@@ -68,26 +67,10 @@
     batch_size = None
     num_workers = config.participant["data_args"]["num_workers"]
     model = None
-<<<<<<< HEAD
-    logging.info(f"Number of nodes on the scenario: {n_nodes}")
-    if dataset_str == "MNIST":
-        dataset = MNISTDataset(
-            num_classes=10,
-            partition_id=idx,
-            partitions_number=n_nodes,
-            iid=iid,
-            partition=partition_selection,
-            partition_parameter=partition_parameter,
-            seed=42,
-            config=config,
-            additional=additional_node_status,
-        )
-=======
 
     if dataset_name == "MNIST":
         batch_size = 32
         handler = MNISTPartitionHandler
->>>>>>> 754ca88b
         if model_name == "MLP":
             model = MNISTModelMLP()
         elif model_name == "CNN":
@@ -138,7 +121,7 @@
             raise ValueError(f"Model {model} not supported for dataset {dataset_name}")
     else:
         raise ValueError(f"Dataset {dataset_name} not supported")
-    
+
     dataset = NebulaPartition(handler=handler, mode="memory", config=config)
     dataset.load_partition()
     dataset.log_partition()
@@ -224,7 +207,7 @@
         logging.info(f"Waiting for round {additional_node_round} to start")
         logging.info("Waiting time to start finding federation")
 
-        #time.sleep(150)
+        # time.sleep(150)
         await asyncio.sleep(150)
 
         # time.sleep(6000)  # DEBUG purposes
