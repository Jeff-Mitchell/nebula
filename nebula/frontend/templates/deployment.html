--- conflicted
+++ resolved
@@ -960,16 +960,14 @@
                             placeholder="Std dev multiplier" min="0" value="0"
                             style="display: inline; width: 10%">
                     </div>
-<<<<<<< HEAD
-                    <div class="form-group row container-shadow tiny grey">
-                        <h5 class="step-number">Environmental Sustainability <i class="fa fa-leaf"></i></h5>
-                        <div id="participant-sustainability-items"></div>
-                    </div>
-=======
-
->>>>>>> 217f14e5
+
 
                 </div>
+                <div class="form-group row container-shadow tiny grey">
+                    <h5 class="step-number">Environmental Sustainability <i class="fa fa-leaf"></i></h5>
+                    <div id="participant-sustainability-items"></div>
+                </div>
+
 
             </div>
         </form>
