import copy
import gc
import logging
from collections import OrderedDict
<<<<<<< HEAD
=======
import asyncio
from concurrent.futures import ThreadPoolExecutor
>>>>>>> 1264a493
import traceback
import hashlib
import io
import gzip
import torch
from lightning import Trainer
<<<<<<< HEAD
from lightning.pytorch.callbacks import LearningRateMonitor, RichModelSummary
=======
from lightning.pytorch.callbacks import LearningRateMonitor, ProgressBar, ModelSummary
import copy
>>>>>>> 1264a493
from torch.nn import functional as F
from nebula.core.utils.deterministic import enable_deterministic
from nebula.config.config import TRAINING_LOGGER

logging_training = logging.getLogger(TRAINING_LOGGER)

class NebulaProgressBar(ProgressBar):
    """Nebula progress bar for training.
    Logs the percentage of completion of the training process using logging.
    """

    def __init__(self):
        super().__init__()
        self.enable = True

    def disable(self):
        """Disable the progress bar logging."""
        self.enable = False

    def on_train_epoch_start(self, trainer, pl_module):
        """Called when the training epoch starts."""
        super().on_train_epoch_start(trainer, pl_module)
        if self.enable:
            logging_training.info(f"Starting Epoch {trainer.current_epoch}")

    def on_train_batch_end(self, trainer, pl_module, outputs, batch, batch_idx):
        """Called at the end of each training batch."""
        super().on_train_batch_end(trainer, pl_module, outputs, batch, batch_idx)
        if self.enable:
            # Calculate percentage complete for the current epoch
            percent = ((batch_idx + 1) / self.total_train_batches) * 100  # +1 to count current batch
            logging_training.info(f"Epoch {trainer.current_epoch} - {percent:.01f}% complete")

    def on_train_epoch_end(self, trainer, pl_module):
        """Called at the end of the training epoch."""
        super().on_train_epoch_end(trainer, pl_module)
        if self.enable:
            logging_training.info(f"Epoch {trainer.current_epoch} finished")

    def on_validation_epoch_start(self, trainer, pl_module):
        super().on_validation_epoch_start(trainer, pl_module)
        if self.enable:
            logging_training.info(f"Starting validation for Epoch {trainer.current_epoch}")

    def on_validation_epoch_end(self, trainer, pl_module):
        super().on_validation_epoch_end(trainer, pl_module)
        if self.enable:
            logging_training.info(f"Validation for Epoch {trainer.current_epoch} finished")

    def on_test_batch_start(self, trainer, pl_module, batch, batch_idx, dataloader_idx):
        super().on_test_batch_start(trainer, pl_module, batch, batch_idx, dataloader_idx)
        if not self.has_dataloader_changed(dataloader_idx):
            return

    def on_test_batch_end(self, trainer, pl_module, outputs, batch, batch_idx, dataloader_idx):
        """Called at the end of each test batch."""
        super().on_test_batch_end(trainer, pl_module, outputs, batch, batch_idx, dataloader_idx)
        if self.enable:
            total_batches = self.total_test_batches_current_dataloader
            if total_batches == 0:
                logging_training.warning(f"Total test batches is 0 for dataloader {dataloader_idx}, cannot compute progress.")
                return

            percent = ((batch_idx + 1) / total_batches) * 100  # +1 to count the current batch
            logging_training.info(f"Test Epoch {trainer.current_epoch}, Dataloader {dataloader_idx} - {percent:.01f}% complete")

    def on_test_epoch_start(self, trainer, pl_module):
        super().on_test_epoch_start(trainer, pl_module)
        if self.enable:
            logging_training.info(f"Starting testing for Epoch {trainer.current_epoch}")

    def on_test_epoch_end(self, trainer, pl_module):
        super().on_test_epoch_end(trainer, pl_module)
        if self.enable:
            logging_training.info(f"Testing for Epoch {trainer.current_epoch} finished")


class ParameterSerializeError(Exception):
    """Custom exception for errors setting model parameters."""


class ParameterDeserializeError(Exception):
    """Custom exception for errors setting model parameters."""


class ParameterSettingError(Exception):
    """Custom exception for errors setting model parameters."""


class Lightning:
    DEFAULT_MODEL_WEIGHT = 1
    BYPASS_MODEL_WEIGHT = 0

    def __init__(self, model, data, config=None, logger=None):
        # self.model = torch.compile(model, mode="reduce-overhead")
        self.model = model
        self.data = data
        self.config = config
        self._logger = logger
        self._trainer = None
        self.epochs = 1
        self.round = 0
        enable_deterministic(self.config)

    @property
    def logger(self):
        return self._logger

    def get_round(self):
        return self.round

    def set_model(self, model):
        self.model = model

    def set_data(self, data):
        self.data = data

    def create_trainer(self):
        num_gpus = torch.cuda.device_count()
        if self.config.participant["device_args"]["accelerator"] == "gpu" and num_gpus > 0:
            gpu_index = self.config.participant["device_args"]["idx"] % num_gpus
<<<<<<< HEAD
            logging.info(f"Creating trainer with accelerator GPU ({gpu_index}")
            self._trainer = Trainer(
                callbacks=[RichModelSummary(max_depth=1), LearningRateMonitor(logging_interval="epoch")],
=======
            logging_training.info("Creating trainer with accelerator GPU ({})".format(gpu_index))
            self.__trainer = Trainer(
                callbacks=[ModelSummary(max_depth=1), LearningRateMonitor(logging_interval="epoch"), NebulaProgressBar()],
>>>>>>> 1264a493
                max_epochs=self.epochs,
                accelerator=self.config.participant["device_args"]["accelerator"],
                devices=[gpu_index],
                logger=self._logger,
                enable_checkpointing=False,
                enable_model_summary=False,
                # deterministic=True
            )
        else:
<<<<<<< HEAD
            logging.info("Creating trainer with accelerator CPU")
            self._trainer = Trainer(
                callbacks=[RichModelSummary(max_depth=1), LearningRateMonitor(logging_interval="epoch")],
=======
            logging_training.info("Creating trainer with accelerator CPU")
            self.__trainer = Trainer(
                callbacks=[ModelSummary(max_depth=1), LearningRateMonitor(logging_interval="epoch"), NebulaProgressBar()],
>>>>>>> 1264a493
                max_epochs=self.epochs,
                accelerator=self.config.participant["device_args"]["accelerator"],
                devices="auto",
                logger=self._logger,
                enable_checkpointing=False,
                enable_model_summary=False,
                # deterministic=True
            )
<<<<<<< HEAD
        logging.info(f"Trainer strategy: {self._trainer.strategy}")
=======
        logging_training.info(f"Trainer strategy: {self.__trainer.strategy}")
>>>>>>> 1264a493

    def validate_neighbour_model(self, neighbour_model_param):
        avg_loss = 0
        running_loss = 0
        bootstrap_dataloader = self.data.bootstrap_dataloader()
        num_samples = 0
        neighbour_model = copy.deepcopy(self.model)
        neighbour_model.load_state_dict(neighbour_model_param)

        # enable evaluation mode, prevent memory leaks.
        # no need to switch back to training since model is not further used.
        if torch.cuda.is_available():
            neighbour_model = neighbour_model.to("cuda")
        neighbour_model.eval()

        # bootstrap_dataloader = bootstrap_dataloader.to('cuda')
        with torch.no_grad():
            for inputs, labels in bootstrap_dataloader:
                if torch.cuda.is_available():
                    inputs = inputs.to("cuda")
                    labels = labels.to("cuda")
                outputs = neighbour_model(inputs)
                loss = F.cross_entropy(outputs, labels)
                running_loss += loss.item()
                num_samples += inputs.size(0)

        avg_loss = running_loss / len(bootstrap_dataloader)
<<<<<<< HEAD
        logging.info(f"Computed neighbor loss over {num_samples} data samples")
=======
        logging_training.info("Computed neighbor loss over {} data samples".format(num_samples))
>>>>>>> 1264a493
        return avg_loss

    def get_hash_model(self):
        """
        Returns:
            str: SHA256 hash of model parameters
        """
        return hashlib.sha256(self.serialize_model(self.model)).hexdigest()

    def set_epochs(self, epochs):
        self.epochs = epochs

    def serialize_model(self, model):
        # From https://pytorch.org/docs/stable/notes/serialization.html
        try:
            buffer = io.BytesIO()
            with gzip.GzipFile(fileobj=buffer, mode="wb") as f:
                torch.save(model, f)
            return buffer.getvalue()
        except Exception as e:
            raise ParameterSerializeError("Error serializing model") from e

    def deserialize_model(self, data):
        # From https://pytorch.org/docs/stable/notes/serialization.html
        try:
            buffer = io.BytesIO(data)
            with gzip.GzipFile(fileobj=buffer, mode="rb") as f:
                params_dict = torch.load(f, map_location="cpu")
            return OrderedDict(params_dict)
        except Exception as e:
            raise ParameterDeserializeError("Error decoding parameters") from e

    def set_model_parameters(self, params, initialize=False):
        try:
            self.model.load_state_dict(params)
        except Exception as e:
            raise ParameterSettingError("Error setting parameters") from e

    def get_model_parameters(self, bytes=False, initialize=False):
        if bytes:
            return self.serialize_model(self.model.state_dict())
        return self.model.state_dict()

    async def train(self):
        try:
            self.create_trainer()
<<<<<<< HEAD
            self._trainer.fit(self.model, self.data)
            self._trainer = None
        except (RuntimeError, ValueError) as e:
            logging.error(f"Error training  model: {e}")
            logging.error(traceback.format_exc())
        except Exception as e:  # pylint: disable=broad-except
            logging.error(f"Unexpected error during training : {e}")
            logging.error(traceback.format_exc())
=======
            logging.info(f"{'='*10} [Training] Started (check training logs for progress) {'='*10}")
            with ThreadPoolExecutor() as pool:
                future = asyncio.get_running_loop().run_in_executor(pool, self._train_sync)
                await asyncio.wait_for(future, timeout=3600)
            self.__trainer = None
            logging.info(f"{'='*10} [Training] Finished (check training logs for progress) {'='*10}")
        except Exception as e:
            logging_training.error(f"Error training model: {e}")
            logging_training.error(traceback.format_exc())

    def _train_sync(self):
        try:
            self.__trainer.fit(self.model, self.data)
        except Exception as e:
            logging_training.error(f"Error in _train_sync: {e}")
            tb = traceback.format_exc()
            logging_training.error(f"Traceback: {tb}")
            # If "raise", the exception will be managed by the main thread
>>>>>>> 1264a493

    async def test(self):
        try:
            self.create_trainer()
<<<<<<< HEAD
            self._trainer.test(self.model, self.data, verbose=True)
            self._trainer = None
        except (RuntimeError, ValueError) as e:
            logging.error(f"Error testing  model: {e}")
            logging.error(traceback.format_exc())
        except Exception as e:  # pylint: disable=broad-except
            logging.error(f"Unexpected error during testing : {e}")
            logging.error(traceback.format_exc())
=======
            logging.info(f"{'='*10} [Testing] Started (check training logs for progress) {'='*10}")
            with ThreadPoolExecutor() as pool:
                future = asyncio.get_running_loop().run_in_executor(pool, self._test_sync)
                await asyncio.wait_for(future, timeout=3600)
            self.__trainer = None
            logging.info(f"{'='*10} [Testing] Finished (check training logs for progress) {'='*10}")
        except Exception as e:
            logging_training.error(f"Error testing model: {e}")
            logging_training.error(traceback.format_exc())

    def _test_sync(self):
        try:
            self.__trainer.test(self.model, self.data, verbose=True)
        except Exception as e:
            logging_training.error(f"Error in _test_sync: {e}")
            tb = traceback.format_exc()
            logging_training.error(f"Traceback: {tb}")
            # If "raise", the exception will be managed by the main thread
>>>>>>> 1264a493

    def get_model_weight(self):
        return len(self.data.train_dataloader().dataset)

    def on_round_start(self):
        self._logger.log_data({"Round": self.round})
        # self.reporter.enqueue_data("Round", self.round)

    def on_round_end(self):
        self._logger.global_step = self._logger.global_step + self._logger.local_step
        self._logger.local_step = 0
        self.round += 1
        logging.info("Flushing memory cache at the end of round...")
        torch.cuda.empty_cache()
        gc.collect()

    def on_learning_cycle_end(self):
        self._logger.log_data({"Round": self.round})
        # self.reporter.enqueue_data("Round", self.round)<|MERGE_RESOLUTION|>--- conflicted
+++ resolved
@@ -2,23 +2,15 @@
 import gc
 import logging
 from collections import OrderedDict
-<<<<<<< HEAD
-=======
 import asyncio
 from concurrent.futures import ThreadPoolExecutor
->>>>>>> 1264a493
 import traceback
 import hashlib
 import io
 import gzip
 import torch
 from lightning import Trainer
-<<<<<<< HEAD
-from lightning.pytorch.callbacks import LearningRateMonitor, RichModelSummary
-=======
 from lightning.pytorch.callbacks import LearningRateMonitor, ProgressBar, ModelSummary
-import copy
->>>>>>> 1264a493
 from torch.nn import functional as F
 from nebula.core.utils.deterministic import enable_deterministic
 from nebula.config.config import TRAINING_LOGGER
@@ -140,15 +132,9 @@
         num_gpus = torch.cuda.device_count()
         if self.config.participant["device_args"]["accelerator"] == "gpu" and num_gpus > 0:
             gpu_index = self.config.participant["device_args"]["idx"] % num_gpus
-<<<<<<< HEAD
-            logging.info(f"Creating trainer with accelerator GPU ({gpu_index}")
+            logging_training.info("Creating trainer with accelerator GPU ({})".format(gpu_index))
             self._trainer = Trainer(
-                callbacks=[RichModelSummary(max_depth=1), LearningRateMonitor(logging_interval="epoch")],
-=======
-            logging_training.info("Creating trainer with accelerator GPU ({})".format(gpu_index))
-            self.__trainer = Trainer(
                 callbacks=[ModelSummary(max_depth=1), LearningRateMonitor(logging_interval="epoch"), NebulaProgressBar()],
->>>>>>> 1264a493
                 max_epochs=self.epochs,
                 accelerator=self.config.participant["device_args"]["accelerator"],
                 devices=[gpu_index],
@@ -158,15 +144,9 @@
                 # deterministic=True
             )
         else:
-<<<<<<< HEAD
-            logging.info("Creating trainer with accelerator CPU")
+            logging_training.info("Creating trainer with accelerator CPU")
             self._trainer = Trainer(
-                callbacks=[RichModelSummary(max_depth=1), LearningRateMonitor(logging_interval="epoch")],
-=======
-            logging_training.info("Creating trainer with accelerator CPU")
-            self.__trainer = Trainer(
                 callbacks=[ModelSummary(max_depth=1), LearningRateMonitor(logging_interval="epoch"), NebulaProgressBar()],
->>>>>>> 1264a493
                 max_epochs=self.epochs,
                 accelerator=self.config.participant["device_args"]["accelerator"],
                 devices="auto",
@@ -175,11 +155,7 @@
                 enable_model_summary=False,
                 # deterministic=True
             )
-<<<<<<< HEAD
-        logging.info(f"Trainer strategy: {self._trainer.strategy}")
-=======
-        logging_training.info(f"Trainer strategy: {self.__trainer.strategy}")
->>>>>>> 1264a493
+        logging_training.info(f"Trainer strategy: {self._trainer.strategy}")
 
     def validate_neighbour_model(self, neighbour_model_param):
         avg_loss = 0
@@ -207,11 +183,7 @@
                 num_samples += inputs.size(0)
 
         avg_loss = running_loss / len(bootstrap_dataloader)
-<<<<<<< HEAD
-        logging.info(f"Computed neighbor loss over {num_samples} data samples")
-=======
         logging_training.info("Computed neighbor loss over {} data samples".format(num_samples))
->>>>>>> 1264a493
         return avg_loss
 
     def get_hash_model(self):
@@ -258,21 +230,11 @@
     async def train(self):
         try:
             self.create_trainer()
-<<<<<<< HEAD
-            self._trainer.fit(self.model, self.data)
-            self._trainer = None
-        except (RuntimeError, ValueError) as e:
-            logging.error(f"Error training  model: {e}")
-            logging.error(traceback.format_exc())
-        except Exception as e:  # pylint: disable=broad-except
-            logging.error(f"Unexpected error during training : {e}")
-            logging.error(traceback.format_exc())
-=======
             logging.info(f"{'='*10} [Training] Started (check training logs for progress) {'='*10}")
             with ThreadPoolExecutor() as pool:
                 future = asyncio.get_running_loop().run_in_executor(pool, self._train_sync)
                 await asyncio.wait_for(future, timeout=3600)
-            self.__trainer = None
+            self._trainer = None
             logging.info(f"{'='*10} [Training] Finished (check training logs for progress) {'='*10}")
         except Exception as e:
             logging_training.error(f"Error training model: {e}")
@@ -280,32 +242,21 @@
 
     def _train_sync(self):
         try:
-            self.__trainer.fit(self.model, self.data)
+            self._trainer.fit(self.model, self.data)
         except Exception as e:
             logging_training.error(f"Error in _train_sync: {e}")
             tb = traceback.format_exc()
             logging_training.error(f"Traceback: {tb}")
             # If "raise", the exception will be managed by the main thread
->>>>>>> 1264a493
 
     async def test(self):
         try:
             self.create_trainer()
-<<<<<<< HEAD
-            self._trainer.test(self.model, self.data, verbose=True)
-            self._trainer = None
-        except (RuntimeError, ValueError) as e:
-            logging.error(f"Error testing  model: {e}")
-            logging.error(traceback.format_exc())
-        except Exception as e:  # pylint: disable=broad-except
-            logging.error(f"Unexpected error during testing : {e}")
-            logging.error(traceback.format_exc())
-=======
             logging.info(f"{'='*10} [Testing] Started (check training logs for progress) {'='*10}")
             with ThreadPoolExecutor() as pool:
                 future = asyncio.get_running_loop().run_in_executor(pool, self._test_sync)
                 await asyncio.wait_for(future, timeout=3600)
-            self.__trainer = None
+            self._trainer = None
             logging.info(f"{'='*10} [Testing] Finished (check training logs for progress) {'='*10}")
         except Exception as e:
             logging_training.error(f"Error testing model: {e}")
@@ -313,13 +264,12 @@
 
     def _test_sync(self):
         try:
-            self.__trainer.test(self.model, self.data, verbose=True)
+            self._trainer.test(self.model, self.data, verbose=True)
         except Exception as e:
             logging_training.error(f"Error in _test_sync: {e}")
             tb = traceback.format_exc()
             logging_training.error(f"Traceback: {tb}")
             # If "raise", the exception will be managed by the main thread
->>>>>>> 1264a493
 
     def get_model_weight(self):
         return len(self.data.train_dataloader().dataset)
@@ -327,6 +277,7 @@
     def on_round_start(self):
         self._logger.log_data({"Round": self.round})
         # self.reporter.enqueue_data("Round", self.round)
+        pass
 
     def on_round_end(self):
         self._logger.global_step = self._logger.global_step + self._logger.local_step
@@ -335,7 +286,9 @@
         logging.info("Flushing memory cache at the end of round...")
         torch.cuda.empty_cache()
         gc.collect()
+        pass
 
     def on_learning_cycle_end(self):
         self._logger.log_data({"Round": self.round})
-        # self.reporter.enqueue_data("Round", self.round)+        # self.reporter.enqueue_data("Round", self.round)
+        pass