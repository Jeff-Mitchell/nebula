import asyncio
import logging
import os
import time
<<<<<<< HEAD

=======
>>>>>>> be5d9bec
import docker

from nebula.addons.attacks.attacks import create_attack
from nebula.addons.functions import print_msg_box
from nebula.addons.reporter import Reporter
<<<<<<< HEAD
from nebula.core.addonmanager import AddondManager
from nebula.core.aggregation.aggregator import create_aggregator, create_target_aggregator
from nebula.core.eventmanager import EventManager
from nebula.core.nebulaevents import (
    AggregationEvent,
    RoundEndEvent,
    RoundStartEvent,
    UpdateNeighborEvent,
    UpdateReceivedEvent,
)
=======
from nebula.core.addonmanager import AddonManager
from nebula.core.aggregation.aggregator import create_aggregator
from nebula.core.eventmanager import EventManager
from nebula.core.nebulaevents import AggregationEvent, RoundStartEvent, UpdateNeighborEvent, UpdateReceivedEvent
>>>>>>> be5d9bec
from nebula.core.network.communications import CommunicationsManager
from nebula.core.situationalawareness.situationalawareness import SituationalAwareness
from nebula.core.utils.locker import Locker
from nebula.addons.reputation.reputation import Reputation

logging.getLogger("requests").setLevel(logging.WARNING)
logging.getLogger("urllib3").setLevel(logging.WARNING)
logging.getLogger("fsspec").setLevel(logging.WARNING)
logging.getLogger("matplotlib").setLevel(logging.ERROR)
logging.getLogger("aim").setLevel(logging.ERROR)
logging.getLogger("plotly").setLevel(logging.ERROR)

import pdb
import sys

from nebula.config.config import Config
from nebula.core.training.lightning import Lightning


def handle_exception(exc_type, exc_value, exc_traceback):
    logging.error("Uncaught exception", exc_info=(exc_type, exc_value, exc_traceback))
    if issubclass(exc_type, KeyboardInterrupt):
        sys.__excepthook__(exc_type, exc_value, exc_traceback)
        return
    pdb.set_trace()
    pdb.post_mortem(exc_traceback)


def signal_handler(sig, frame):
    print("Signal handler called with signal", sig)
    print("Exiting gracefully")
    sys.exit(0)


def print_banner():
    banner = """
                    ███╗   ██╗███████╗██████╗ ██╗   ██╗██╗      █████╗
                    ████╗  ██║██╔════╝██╔══██╗██║   ██║██║     ██╔══██╗
                    ██╔██╗ ██║█████╗  ██████╔╝██║   ██║██║     ███████║
                    ██║╚██╗██║██╔══╝  ██╔══██╗██║   ██║██║     ██╔══██║
                    ██║ ╚████║███████╗██████╔╝╚██████╔╝███████╗██║  ██║
                    ╚═╝  ╚═══╝╚══════╝╚═════╝  ╚═════╝ ╚══════╝╚═╝  ╚═╝
                      A Platform for Decentralized Federated Learning
                        Created by Enrique Tomás Martínez Beltrán
                          https://github.com/CyberDataLab/nebula
                """
    logging.info(f"\n{banner}\n")


class Engine:
    def __init__(
        self,
        model,
        datamodule,
        config=Config,
        trainer=Lightning,
        security=False,
    ):
        self.config = config
        self.idx = config.participant["device_args"]["idx"]
        self.experiment_name = config.participant["scenario_args"]["name"]
        self.ip = config.participant["network_args"]["ip"]
        self.port = config.participant["network_args"]["port"]
        self.addr = config.participant["network_args"]["addr"]
        self.role = config.participant["device_args"]["role"]
        self.name = config.participant["device_args"]["name"]
        self.docker_id = config.participant["device_args"]["docker_id"]
        self.client = docker.from_env()

        print_banner()

        print_msg_box(
            msg=f"Name {self.name}\nRole: {self.role}",
            indent=2,
            title="Node information",
        )

        self._trainer = None
        self._aggregator = None
        self.round = None
        self.total_rounds = None
        self.federation_nodes = set()
        self.initialized = False
        self.log_dir = os.path.join(config.participant["tracking_args"]["log_dir"], self.experiment_name)

        self.security = security

        self._trainer = trainer(model, datamodule, config=self.config)
        self._aggregator = create_aggregator(config=self.config, engine=self)

        self._secure_neighbors = []
        self._is_malicious = self.config.participant["adversarial_args"]["attacks"] != "No Attack"

        msg = f"Trainer: {self._trainer.__class__.__name__}"
        msg += f"\nDataset: {self.config.participant['data_args']['dataset']}"
        msg += f"\nIID: {self.config.participant['data_args']['iid']}"
        msg += f"\nModel: {model.__class__.__name__}"
        msg += f"\nAggregation algorithm: {self._aggregator.__class__.__name__}"
        msg += f"\nNode behavior: {'malicious' if self._is_malicious else 'benign'}"
        print_msg_box(msg=msg, indent=2, title="Scenario information")
        print_msg_box(
            msg=f"Logging type: {self._trainer.logger.__class__.__name__}",
            indent=2,
            title="Logging information",
        )

        self.learning_cycle_lock = Locker(name="learning_cycle_lock", async_lock=True)
        self.federation_setup_lock = Locker(name="federation_setup_lock", async_lock=True)
        self.federation_ready_lock = Locker(name="federation_ready_lock", async_lock=True)
        self.round_lock = Locker(name="round_lock", async_lock=True)
        self.config.reload_config_file()

        self._cm = CommunicationsManager(engine=self)
<<<<<<< HEAD

        self._reporter = Reporter(config=self.config, trainer=self.trainer)

        self._sinchronized_status = True
        self.sinchronized_status_lock = Locker(name="sinchronized_status_lock")

        self.trainning_in_progress_lock = Locker(name="trainning_in_progress_lock", async_lock=True)

        event_manager = EventManager.get_instance(verbose=False)
        self._addon_manager = AddondManager(self, self.config)
        
        # Additional Components
        self._situational_awareness = SituationalAwareness(self.config)
=======
        # Set the communication manager in the model (send messages from there)
        self.trainer.model.set_communication_manager(self._cm)
        self._reporter = Reporter(config=self.config, trainer=self.trainer, cm=self.cm)
        self._addon_manager = AddonManager(self, self.config)
        self._reputation = Reputation(self, self.config)
>>>>>>> be5d9bec

    @property
    def cm(self):
        return self._cm

    @property
    def reporter(self):
        return self._reporter

    @property
    def aggregator(self):
        return self._aggregator

    def get_aggregator_type(self):
        return type(self.aggregator)

    @property
    def trainer(self):
        return self._trainer
    
    @property
    def sa(self):
        return self._situational_awareness

    def get_addr(self):
        return self.addr

    def get_config(self):
        return self.config

    def get_federation_nodes(self):
        return self.federation_nodes

    def get_initialization_status(self):
        return self.initialized

    def set_initialization_status(self, status):
        self.initialized = status

    def get_round(self):
        return self.round

    def get_federation_ready_lock(self):
        return self.federation_ready_lock

    def get_federation_setup_lock(self):
        return self.federation_setup_lock

    def get_trainning_in_progress_lock(self):
        return self.trainning_in_progress_lock

    def get_round_lock(self):
        return self.round_lock

    def set_round(self, new_round):
        logging.info(f"🤖  Update round count | from: {self.round} | to round: {new_round}")
        self.round = new_round
        self.trainer.set_current_round(new_round)

<<<<<<< HEAD
    """                                                     ##############################
                                                            #       MODEL CALLBACKS      #
                                                            ##############################
=======
    """
    ##############################
    #       MODEL CALLBACKS      #
    ##############################
>>>>>>> be5d9bec
    """

    async def model_initialization_callback(self, source, message):
        logging.info(f"🤖  handle_model_message | Received model initialization from {source}")
        try:
            model = self.trainer.deserialize_model(message.parameters)
            self.trainer.set_model_parameters(model, initialize=True)
            logging.info("🤖  Init Model | Model Parameters Initialized")
            self.set_initialization_status(True)
            await (
                self.get_federation_ready_lock().release_async()
            )  # Enable learning cycle once the initialization is done
            try:
                await (
                    self.get_federation_ready_lock().release_async()
                )  # Release the lock acquired at the beginning of the engine
            except RuntimeError:
                pass
        except RuntimeError:
<<<<<<< HEAD
            pass     
=======
            pass

>>>>>>> be5d9bec
    async def model_update_callback(self, source, message):
        logging.info(f"🤖  handle_model_message | Received model update from {source} with round {message.round}")
        if not self.get_federation_ready_lock().locked() and len(self.get_federation_nodes()) == 0:
            logging.info("🤖  handle_model_message | There are no defined federation nodes")
            return
        decoded_model = self.trainer.deserialize_model(message.parameters)
        updt_received_event = UpdateReceivedEvent(decoded_model, message.weight, source, message.round)
        await EventManager.get_instance().publish_node_event(updt_received_event)

<<<<<<< HEAD
    """                                                     ##############################
                                                            #      General callbacks     #
                                                            ##############################
=======
    """
    ##############################
    #      General callbacks     #
    ##############################
>>>>>>> be5d9bec
    """

    async def _discovery_discover_callback(self, source, message):
        logging.info(
            f"🔍  handle_discovery_message | Trigger | Received discovery message from {source} (network propagation)"
        )
        current_connections = await self.cm.get_addrs_current_connections(myself=True)
        if source not in current_connections:
            logging.info(f"🔍  handle_discovery_message | Trigger | Connecting to {source} indirectly")
            await self.cm.connect(source, direct=False)
        async with self.cm.get_connections_lock():
            if source in self.cm.connections:
                # Update the latitude and longitude of the node (if already connected)
                if (
                    message.latitude is not None
                    and -90 <= message.latitude <= 90
                    and message.longitude is not None
                    and -180 <= message.longitude <= 180
                ):
                    self.cm.connections[source].update_geolocation(message.latitude, message.longitude)
                else:
                    logging.warning(
                        f"🔍  Invalid geolocation received from {source}: latitude={message.latitude}, longitude={message.longitude}"
                    )

    async def _control_alive_callback(self, source, message):
        logging.info(f"🔧  handle_control_message | Trigger | Received alive message from {source}")
        current_connections = await self.cm.get_addrs_current_connections(myself=True)
        if source in current_connections:
            try:
                await self.cm.health.alive(source)
            except Exception as e:
                logging.exception(f"Error updating alive status in connection: {e}")
        else:
            logging.error(f"❗️  Connection {source} not found in connections...")

    async def _connection_connect_callback(self, source, message):
        logging.info(f"🔗  handle_connection_message | Trigger | Received connection message from {source}")
        current_connections = await self.cm.get_addrs_current_connections(myself=True)
        if source not in current_connections:
            logging.info(f"🔗  handle_connection_message | Trigger | Connecting to {source}")
            await self.cm.connect(source, direct=True)

    async def _connection_disconnect_callback(self, source, message):
        logging.info(f"🔗  handle_connection_message | Trigger | Received disconnection message from {source}")
        if self.mobility:
            if await self.nm.waiting_confirmation_from(source):
                await self.nm.confirmation_received(source, confirmation=False)
            # if source in await self.cm.get_all_addrs_current_connections(only_direct=True):
            await self.nm.update_neighbors(source, remove=True)
        await self.cm.disconnect(source, mutual_disconnection=False)

    async def _federation_federation_ready_callback(self, source, message):
        logging.info(f"📝  handle_federation_message | Trigger | Received ready federation message from {source}")
        if self.config.participant["device_args"]["start"]:
            logging.info(f"📝  handle_federation_message | Trigger | Adding ready connection {source}")
            await self.cm.add_ready_connection(source)

    async def _federation_federation_start_callback(self, source, message):
        logging.info(f"📝  handle_federation_message | Trigger | Received start federation message from {source}")
        await self.create_trainer_module()

<<<<<<< HEAD
=======
    async def _reputation_share_callback(self, source, message):
        try:
            logging.info(f"handle_reputation_message | Trigger | Received reputation message from {source} | Node: {message.node_id} | Score: {message.score} | Round: {message.round}")

            current_node = self.addr
            nei = message.node_id

            # Manage reputation
            if current_node != nei:
                key = (current_node, nei, message.round)

                if key not in self._reputation.reputation_with_all_feedback:
                    self._reputation.reputation_with_all_feedback[key] = []

                self._reputation.reputation_with_all_feedback[key].append(message.score)
                #logging.info(f"Reputation with all feedback: {self.reputation_with_all_feedback}")

        except Exception as e:
            logging.exception(f"Error handling reputation message: {e}")

>>>>>>> be5d9bec
    async def _federation_federation_models_included_callback(self, source, message):
        logging.info(f"📝  handle_federation_message | Trigger | Received aggregation finished message from {source}")
        try:
            await self.cm.get_connections_lock().acquire_async()
            if self.round is not None and source in self.cm.connections:
                try:
                    if message is not None and len(message.arguments) > 0:
                        self.cm.connections[source].update_round(int(message.arguments[0])) if message.round in [
                            self.round - 1,
                            self.round,
                        ] else None
                except Exception as e:
                    logging.exception(f"Error updating round in connection: {e}")
            else:
                logging.error(f"Connection not found for {source}")
        except Exception as e:
            logging.exception(f"Error updating round in connection: {e}")
        finally:
            await self.cm.get_connections_lock().release_async()

<<<<<<< HEAD
    """                                                     ##############################
                                                            #    REGISTERING CALLBACKS   #
                                                            ##############################
=======
    """
    ##############################
    #    REGISTERING CALLBACKS   #
    ##############################
>>>>>>> be5d9bec
    """

    async def register_events_callbacks(self):
        await self.init_message_callbacks()
        await EventManager.get_instance().subscribe_node_event(AggregationEvent, self.broadcast_models_include)

    async def init_message_callbacks(self):
        logging.info("Registering callbacks for MessageEvents...")
        await self.register_message_events_callbacks()
        # Additional callbacks not registered automatically
        await self.register_message_callback(("model", "initialization"), "model_initialization_callback")
        await self.register_message_callback(("model", "update"), "model_update_callback")

    async def register_message_events_callbacks(self):
        me_dict = self.cm.get_messages_events()
        message_events = [
            (message_name, message_action)
            for (message_name, message_actions) in me_dict.items()
            for message_action in message_actions
        ]
        # logging.info(f"{message_events}")
        for event_type, action in message_events:
            callback_name = f"_{event_type}_{action}_callback"
            # logging.info(f"Searching callback named: {callback_name}")
            method = getattr(self, callback_name, None)

            if callable(method):
                await EventManager.get_instance().subscribe((event_type, action), method)

    async def register_message_callback(self, message_event: tuple[str, str], callback: str):
        event_type, action = message_event
        method = getattr(self, callback, None)
        if callable(method):
            await EventManager.get_instance().subscribe((event_type, action), method)

<<<<<<< HEAD
    """                                                     ##############################
                                                            #    ENGINE FUNCTIONALITY    #
                                                            ##############################
    """

    async def _aditional_node_start(self):
        logging.info(f"Aditional node | {self.addr} | going to stablish connection with federation")
        await self.sa.start_late_connection_process()
        # continue ..
        # asyncio.create_task(self.sa.stop_not_selected_connections())
        logging.info("Creating trainer service to start the federation process..")
        asyncio.create_task(self._start_learning_late())

    async def update_neighbors(self, removed_neighbor_addr, neighbors, remove=False):
        if self.mobility:
            self.federation_nodes = neighbors
            updt_nei_event = UpdateNeighborEvent(removed_neighbor_addr, remove)
            asyncio.create_task(EventManager.get_instance().publish_node_event(updt_nei_event))

    async def broadcast_models_include(self, age: AggregationEvent):
=======
    """
    ##############################
    #    ENGINE FUNCTIONALITY    #
    ##############################
    """

    async def update_neighbors(self, removed_neighbor_addr, neighbors, remove=False):
        self.federation_nodes = neighbors
        updt_nei_event = UpdateNeighborEvent(removed_neighbor_addr, remove)
        asyncio.create_task(EventManager.get_instance().publish_node_event(updt_nei_event))

    async def broadcast_models_include(self, aggregation_event: AggregationEvent):
>>>>>>> be5d9bec
        logging.info(f"🔄  Broadcasting MODELS_INCLUDED for round {self.get_round()}")
        message = self.cm.create_message(
            "federation", "federation_models_included", [str(arg) for arg in [self.get_round()]]
        )
        asyncio.create_task(self.cm.send_message_to_neighbors(message))

<<<<<<< HEAD
    async def update_model_learning_rate(self, new_lr):
        await self.trainning_in_progress_lock.acquire_async()
        logging.info("Update | learning rate modified...")
        self.trainer.update_model_learning_rate(new_lr)
        await self.trainning_in_progress_lock.release_async()

    async def _start_learning_late(self):
        await self.learning_cycle_lock.acquire_async()
        try:
            model_serialized, rounds, round, _epochs = await self.sa.get_trainning_info()
            self.total_rounds = rounds
            epochs = _epochs
            await self.get_round_lock().acquire_async()
            self.round = round
            await self.get_round_lock().release_async()
            await self.learning_cycle_lock.release_async()
            print_msg_box(
                msg="Starting Federated Learning process...",
                indent=2,
                title="Start of the experiment late",
            )
            logging.info(f"Trainning setup | total rounds: {rounds} | current round: {round} | epochs: {epochs}")
            direct_connections = await self.cm.get_addrs_current_connections(only_direct=True)
            logging.info(f"Initial DIRECT connections: {direct_connections}")
            await asyncio.sleep(1)
            try:
                logging.info("🤖  Initializing model...")
                await asyncio.sleep(1)
                model = self.trainer.deserialize_model(model_serialized)
                self.trainer.set_model_parameters(model, initialize=True)
                logging.info("Model Parameters Initialized")
                self.set_initialization_status(True)
                await (
                    self.get_federation_ready_lock().release_async()
                )  # Enable learning cycle once the initialization is done
                try:
                    await (
                        self.get_federation_ready_lock().release_async()
                    )  # Release the lock acquired at the beginning of the engine
                except RuntimeError:
                    pass
            except RuntimeError:
                pass

            self.trainer.set_epochs(epochs)
            self.trainer.set_current_round(round)
            self.trainer.create_trainer()
            await self._learning_cycle()

        finally:
            if await self.learning_cycle_lock.locked_async():
                await self.learning_cycle_lock.release_async()

=======
>>>>>>> be5d9bec
    async def create_trainer_module(self):
        asyncio.create_task(self._start_learning())
        logging.info("Started trainer module...")

    async def start_communications(self):
        await self.register_events_callbacks()
<<<<<<< HEAD
        initial_neighbors = self.config.participant["network_args"]["neighbors"].split()
        await self.cm.start_communications(initial_neighbors)
=======
        await self.aggregator.init()
        logging.info(f"Neighbors: {self.config.participant['network_args']['neighbors']}")
        logging.info(
            f"💤  Cold start time: {self.config.participant['misc_args']['grace_time_connection']} seconds before connecting to the network"
        )
        await asyncio.sleep(self.config.participant["misc_args"]["grace_time_connection"])
        await self.cm.start()
        initial_neighbors = self.config.participant["network_args"]["neighbors"].split()
        for i in initial_neighbors:
            addr = f"{i.split(':')[0]}:{i.split(':')[1]}"
            await self.cm.connect(addr, direct=True)
            await asyncio.sleep(1)
        while not self.cm.verify_connections(initial_neighbors):
            await asyncio.sleep(1)
        current_connections = await self.cm.get_addrs_current_connections()
        logging.info(f"Connections verified: {current_connections}")
        await self._reporter.start()
        await self.cm.deploy_additional_services()
        await self._addon_manager.deploy_additional_services()
        await self._reputation.setup()
>>>>>>> be5d9bec
        await asyncio.sleep(self.config.participant["misc_args"]["grace_time_connection"] // 2)
        
    async def deploy_components(self):
        await self.aggregator.init()
        if self.config.participant["mobility_args"]["mobility"]:
            await self.sa.init()
        await self._reporter.start()
        await self._addon_manager.deploy_additional_services()    

    async def deploy_federation(self):
        await self.federation_ready_lock.acquire_async()
        if self.config.participant["device_args"]["start"]:
            logging.info(
                f"💤  Waiting for {self.config.participant['misc_args']['grace_time_start_federation']} seconds to start the federation"
            )
            await asyncio.sleep(self.config.participant["misc_args"]["grace_time_start_federation"])
            if self.round is None:
                while not await self.cm.check_federation_ready():
                    await asyncio.sleep(1)
                logging.info("Sending FEDERATION_START to neighbors...")
                message = self.cm.create_message("federation", "federation_start")
                await self.cm.send_message_to_neighbors(message)
                await self.get_federation_ready_lock().release_async()
                await self.create_trainer_module()
                self.set_initialization_status(True)
            else:
                logging.info("Federation already started")

        else:
            logging.info("Sending FEDERATION_READY to neighbors...")
            message = self.cm.create_message("federation", "federation_ready")
            await self.cm.send_message_to_neighbors(message)
            logging.info("💤  Waiting until receiving the start signal from the start node")

    async def _start_learning(self):
        await self.learning_cycle_lock.acquire_async()
        try:
            if self.round is None:
                self.total_rounds = self.config.participant["scenario_args"]["rounds"]
                epochs = self.config.participant["training_args"]["epochs"]
                await self.get_round_lock().acquire_async()
                self.round = 0
                await self.get_round_lock().release_async()
                await self.learning_cycle_lock.release_async()
                print_msg_box(
                    msg="Starting Federated Learning process...",
                    indent=2,
                    title="Start of the experiment",
                )
                direct_connections = await self.cm.get_addrs_current_connections(only_direct=True)
                undirected_connections = await self.cm.get_addrs_current_connections(only_undirected=True)
                logging.info(
                    f"Initial DIRECT connections: {direct_connections} | Initial UNDIRECT participants: {undirected_connections}"
                )
                logging.info("💤  Waiting initialization of the federation...")
                # Lock to wait for the federation to be ready (only affects the first round, when the learning starts)
                # Only applies to non-start nodes --> start node does not wait for the federation to be ready
                await self.get_federation_ready_lock().acquire_async()
                if self.config.participant["device_args"]["start"]:
                    logging.info("Propagate initial model updates.")
                    await self.cm.propagator.propagate("initialization")
                    await self.get_federation_ready_lock().release_async()

                self.trainer.set_epochs(epochs)
                self.trainer.create_trainer()

                await self._learning_cycle()
            else:
                if await self.learning_cycle_lock.locked_async():
                    await self.learning_cycle_lock.release_async()
        finally:
            if await self.learning_cycle_lock.locked_async():
                await self.learning_cycle_lock.release_async()

    async def _waiting_model_updates(self):
        logging.info(f"💤  Waiting convergence in round {self.round}.")
        params = await self.aggregator.get_aggregation()
        if params is not None:
            logging.info(
                f"_waiting_model_updates | Aggregation done for round {self.round}, including parameters in local model."
            )
            self.trainer.set_model_parameters(params)
        else:
            logging.error("Aggregation finished with no parameters")

    def print_round_information(self):
        print_msg_box(
            msg=f"Round {self.round} of {self.total_rounds} started.",
            indent=2,
            title="Round information",
        )

    def learning_cycle_finished(self):
        return not (self.round < self.total_rounds)

    async def _learning_cycle(self):
        while self.round is not None and self.round < self.total_rounds:
<<<<<<< HEAD

            current_time = time.time()
            rse = RoundStartEvent(self.round, current_time)
            await EventManager.get_instance().publish_node_event(rse)

=======
            current_time = time.time()
>>>>>>> be5d9bec
            print_msg_box(
                msg=f"Round {self.round} of {self.total_rounds - 1} started (max. {self.total_rounds} rounds)",
                indent=2,
                title="Round information",
            )
            logging.info(f"Federation nodes: {self.federation_nodes}")
            self.federation_nodes = await self.cm.get_addrs_current_connections(only_direct=True, myself=True)
            expected_nodes = self.federation_nodes.copy()
            rse = RoundStartEvent(self.round, current_time, expected_nodes)
            await EventManager.get_instance().publish_node_event(rse)
            self.trainer.on_round_start()   
            logging.info(f"Expected nodes: {expected_nodes}")
            direct_connections = await self.cm.get_addrs_current_connections(only_direct=True)
            undirected_connections = await self.cm.get_addrs_current_connections(only_undirected=True)
            logging.info(f"Direct connections: {direct_connections} | Undirected connections: {undirected_connections}")
            logging.info(f"[Role {self.role}] Starting learning cycle...")
            await self.aggregator.update_federation_nodes(expected_nodes)
            await self._extended_learning_cycle()
<<<<<<< HEAD

            current_time = time.time()
            ree = RoundEndEvent(self.round, current_time)
            await EventManager.get_instance().publish_node_event(ree)

=======
>>>>>>> be5d9bec
            await self.get_round_lock().acquire_async()
            
            print_msg_box(
                msg=f"Round {self.round} of {self.total_rounds - 1} finished (max. {self.total_rounds} rounds)",
                indent=2,
                title="Round information",
            )
            # await self.aggregator.reset()
            self.trainer.on_round_end()
            self.round += 1
            self.config.participant["federation_args"]["round"] = (
                self.round
            )  # Set current round in config (send to the controller)
            await self.get_round_lock().release_async()

        # End of the learning cycle
        self.trainer.on_learning_cycle_end()
        await self.trainer.test()
        print_msg_box(
            msg=f"FL process has been completed successfully (max. {self.total_rounds} rounds reached)",
            indent=2,
            title="End of the experiment",
        )
        # Report
        if self.config.participant["scenario_args"]["controller"] != "nebula-test":
            result = await self.reporter.report_scenario_finished()
            if result:
                pass
            else:
                logging.error("Error reporting scenario finished")

        logging.info("Checking if all my connections reached the total rounds...")
        while not self.cm.check_finished_experiment():
            await asyncio.sleep(1)

        await asyncio.sleep(5)

        # Kill itself
        if self.config.participant["scenario_args"]["deployment"] == "docker":
            try:
                self.client.containers.get(self.docker_id).stop()
            except Exception as e:
                print(f"Error stopping Docker container with ID {self.docker_id}: {e}")

    async def _extended_learning_cycle(self):
        """
        This method is called in each round of the learning cycle. It is used to extend the learning cycle with additional
        functionalities. The method is called in the _learning_cycle method.
        """
        pass

<<<<<<< HEAD

=======
>>>>>>> be5d9bec
class MaliciousNode(Engine):
    def __init__(
        self,
        model,
        datamodule,
        config=Config,
        trainer=Lightning,
        security=False,
    ):
        super().__init__(
            model,
            datamodule,
            config,
            trainer,
            security,
        )
        self.attack = create_attack(self)
        self.aggregator_bening = self._aggregator

    async def _extended_learning_cycle(self):
        try:
            await self.attack.attack()
        except Exception:
            attack_name = self.config.participant["adversarial_args"]["attacks"]
            logging.exception(f"Attack {attack_name} failed")

        if self.role == "aggregator":
            await AggregatorNode._extended_learning_cycle(self)
        if self.role == "trainer":
            await TrainerNode._extended_learning_cycle(self)
        if self.role == "server":
            await ServerNode._extended_learning_cycle(self)


class AggregatorNode(Engine):
    def __init__(
        self,
        model,
        datamodule,
        config=Config,
        trainer=Lightning,
        security=False,
    ):
        super().__init__(
            model,
            datamodule,
            config,
            trainer,
            security,
        )

    async def _extended_learning_cycle(self):
        # Define the functionality of the aggregator node
        await self.trainer.test()
        await self.trainning_in_progress_lock.acquire_async()
        await self.trainer.train()
        await self.trainning_in_progress_lock.release_async()

        self_update_event = UpdateReceivedEvent(
            self.trainer.get_model_parameters(), self.trainer.get_model_weight(), self.addr, self.round
        )
        await EventManager.get_instance().publish_node_event(self_update_event)

        await self.cm.propagator.propagate("stable")
        await self._waiting_model_updates()


class ServerNode(Engine):
    def __init__(
        self,
        model,
        datamodule,
        config=Config,
        trainer=Lightning,
        security=False,
    ):
        super().__init__(
            model,
            datamodule,
            config,
            trainer,
            security,
        )

    async def _extended_learning_cycle(self):
        # Define the functionality of the server node
        await self.trainer.test()

        self_update_event = UpdateReceivedEvent(
            self.trainer.get_model_parameters(), self.trainer.BYPASS_MODEL_WEIGHT, self.addr, self.round
        )
        await EventManager.get_instance().publish_node_event(self_update_event)

        await self._waiting_model_updates()
        await self.cm.propagator.propagate("stable")


class TrainerNode(Engine):
    def __init__(
        self,
        model,
        datamodule,
        config=Config,
        trainer=Lightning,
        security=False,
    ):
        super().__init__(
            model,
            datamodule,
            config,
            trainer,
            security,
        )

    async def _extended_learning_cycle(self):
        # Define the functionality of the trainer node
        logging.info("Waiting global update | Assign _waiting_global_update = True")

        await self.trainer.test()
        await self.trainer.train()

        self_update_event = UpdateReceivedEvent(
            self.trainer.get_model_parameters(), self.trainer.get_model_weight(), self.addr, self.round, local=True
        )
        await EventManager.get_instance().publish_node_event(self_update_event)

        await self.cm.propagator.propagate("stable")
        await self._waiting_model_updates()


class IdleNode(Engine):
    def __init__(
        self,
        model,
        datamodule,
        config=Config,
        trainer=Lightning,
        security=False,
    ):
        super().__init__(
            model,
            datamodule,
            config,
            trainer,
            security,
        )

    async def _extended_learning_cycle(self):
        # Define the functionality of the idle node
        logging.info("Waiting global update | Assign _waiting_global_update = True")
        await self._waiting_model_updates()<|MERGE_RESOLUTION|>--- conflicted
+++ resolved
@@ -2,18 +2,14 @@
 import logging
 import os
 import time
-<<<<<<< HEAD
-
-=======
->>>>>>> be5d9bec
+
 import docker
 
 from nebula.addons.attacks.attacks import create_attack
 from nebula.addons.functions import print_msg_box
 from nebula.addons.reporter import Reporter
-<<<<<<< HEAD
 from nebula.core.addonmanager import AddondManager
-from nebula.core.aggregation.aggregator import create_aggregator, create_target_aggregator
+from nebula.core.aggregation.aggregator import create_aggregator
 from nebula.core.eventmanager import EventManager
 from nebula.core.nebulaevents import (
     AggregationEvent,
@@ -22,16 +18,9 @@
     UpdateNeighborEvent,
     UpdateReceivedEvent,
 )
-=======
-from nebula.core.addonmanager import AddonManager
-from nebula.core.aggregation.aggregator import create_aggregator
-from nebula.core.eventmanager import EventManager
-from nebula.core.nebulaevents import AggregationEvent, RoundStartEvent, UpdateNeighborEvent, UpdateReceivedEvent
->>>>>>> be5d9bec
 from nebula.core.network.communications import CommunicationsManager
 from nebula.core.situationalawareness.situationalawareness import SituationalAwareness
 from nebula.core.utils.locker import Locker
-from nebula.addons.reputation.reputation import Reputation
 
 logging.getLogger("requests").setLevel(logging.WARNING)
 logging.getLogger("urllib3").setLevel(logging.WARNING)
@@ -141,7 +130,6 @@
         self.config.reload_config_file()
 
         self._cm = CommunicationsManager(engine=self)
-<<<<<<< HEAD
 
         self._reporter = Reporter(config=self.config, trainer=self.trainer)
 
@@ -152,16 +140,9 @@
 
         event_manager = EventManager.get_instance(verbose=False)
         self._addon_manager = AddondManager(self, self.config)
-        
+
         # Additional Components
         self._situational_awareness = SituationalAwareness(self.config)
-=======
-        # Set the communication manager in the model (send messages from there)
-        self.trainer.model.set_communication_manager(self._cm)
-        self._reporter = Reporter(config=self.config, trainer=self.trainer, cm=self.cm)
-        self._addon_manager = AddonManager(self, self.config)
-        self._reputation = Reputation(self, self.config)
->>>>>>> be5d9bec
 
     @property
     def cm(self):
@@ -181,7 +162,7 @@
     @property
     def trainer(self):
         return self._trainer
-    
+
     @property
     def sa(self):
         return self._situational_awareness
@@ -221,16 +202,9 @@
         self.round = new_round
         self.trainer.set_current_round(new_round)
 
-<<<<<<< HEAD
     """                                                     ##############################
                                                             #       MODEL CALLBACKS      #
                                                             ##############################
-=======
-    """
-    ##############################
-    #       MODEL CALLBACKS      #
-    ##############################
->>>>>>> be5d9bec
     """
 
     async def model_initialization_callback(self, source, message):
@@ -250,12 +224,8 @@
             except RuntimeError:
                 pass
         except RuntimeError:
-<<<<<<< HEAD
-            pass     
-=======
             pass
 
->>>>>>> be5d9bec
     async def model_update_callback(self, source, message):
         logging.info(f"🤖  handle_model_message | Received model update from {source} with round {message.round}")
         if not self.get_federation_ready_lock().locked() and len(self.get_federation_nodes()) == 0:
@@ -265,16 +235,9 @@
         updt_received_event = UpdateReceivedEvent(decoded_model, message.weight, source, message.round)
         await EventManager.get_instance().publish_node_event(updt_received_event)
 
-<<<<<<< HEAD
     """                                                     ##############################
                                                             #      General callbacks     #
                                                             ##############################
-=======
-    """
-    ##############################
-    #      General callbacks     #
-    ##############################
->>>>>>> be5d9bec
     """
 
     async def _discovery_discover_callback(self, source, message):
@@ -337,29 +300,6 @@
         logging.info(f"📝  handle_federation_message | Trigger | Received start federation message from {source}")
         await self.create_trainer_module()
 
-<<<<<<< HEAD
-=======
-    async def _reputation_share_callback(self, source, message):
-        try:
-            logging.info(f"handle_reputation_message | Trigger | Received reputation message from {source} | Node: {message.node_id} | Score: {message.score} | Round: {message.round}")
-
-            current_node = self.addr
-            nei = message.node_id
-
-            # Manage reputation
-            if current_node != nei:
-                key = (current_node, nei, message.round)
-
-                if key not in self._reputation.reputation_with_all_feedback:
-                    self._reputation.reputation_with_all_feedback[key] = []
-
-                self._reputation.reputation_with_all_feedback[key].append(message.score)
-                #logging.info(f"Reputation with all feedback: {self.reputation_with_all_feedback}")
-
-        except Exception as e:
-            logging.exception(f"Error handling reputation message: {e}")
-
->>>>>>> be5d9bec
     async def _federation_federation_models_included_callback(self, source, message):
         logging.info(f"📝  handle_federation_message | Trigger | Received aggregation finished message from {source}")
         try:
@@ -380,16 +320,9 @@
         finally:
             await self.cm.get_connections_lock().release_async()
 
-<<<<<<< HEAD
     """                                                     ##############################
                                                             #    REGISTERING CALLBACKS   #
                                                             ##############################
-=======
-    """
-    ##############################
-    #    REGISTERING CALLBACKS   #
-    ##############################
->>>>>>> be5d9bec
     """
 
     async def register_events_callbacks(self):
@@ -425,7 +358,6 @@
         if callable(method):
             await EventManager.get_instance().subscribe((event_type, action), method)
 
-<<<<<<< HEAD
     """                                                     ##############################
                                                             #    ENGINE FUNCTIONALITY    #
                                                             ##############################
@@ -446,27 +378,12 @@
             asyncio.create_task(EventManager.get_instance().publish_node_event(updt_nei_event))
 
     async def broadcast_models_include(self, age: AggregationEvent):
-=======
-    """
-    ##############################
-    #    ENGINE FUNCTIONALITY    #
-    ##############################
-    """
-
-    async def update_neighbors(self, removed_neighbor_addr, neighbors, remove=False):
-        self.federation_nodes = neighbors
-        updt_nei_event = UpdateNeighborEvent(removed_neighbor_addr, remove)
-        asyncio.create_task(EventManager.get_instance().publish_node_event(updt_nei_event))
-
-    async def broadcast_models_include(self, aggregation_event: AggregationEvent):
->>>>>>> be5d9bec
         logging.info(f"🔄  Broadcasting MODELS_INCLUDED for round {self.get_round()}")
         message = self.cm.create_message(
             "federation", "federation_models_included", [str(arg) for arg in [self.get_round()]]
         )
         asyncio.create_task(self.cm.send_message_to_neighbors(message))
 
-<<<<<<< HEAD
     async def update_model_learning_rate(self, new_lr):
         await self.trainning_in_progress_lock.acquire_async()
         logging.info("Update | learning rate modified...")
@@ -520,47 +437,22 @@
             if await self.learning_cycle_lock.locked_async():
                 await self.learning_cycle_lock.release_async()
 
-=======
->>>>>>> be5d9bec
     async def create_trainer_module(self):
         asyncio.create_task(self._start_learning())
         logging.info("Started trainer module...")
 
     async def start_communications(self):
         await self.register_events_callbacks()
-<<<<<<< HEAD
         initial_neighbors = self.config.participant["network_args"]["neighbors"].split()
         await self.cm.start_communications(initial_neighbors)
-=======
-        await self.aggregator.init()
-        logging.info(f"Neighbors: {self.config.participant['network_args']['neighbors']}")
-        logging.info(
-            f"💤  Cold start time: {self.config.participant['misc_args']['grace_time_connection']} seconds before connecting to the network"
-        )
-        await asyncio.sleep(self.config.participant["misc_args"]["grace_time_connection"])
-        await self.cm.start()
-        initial_neighbors = self.config.participant["network_args"]["neighbors"].split()
-        for i in initial_neighbors:
-            addr = f"{i.split(':')[0]}:{i.split(':')[1]}"
-            await self.cm.connect(addr, direct=True)
-            await asyncio.sleep(1)
-        while not self.cm.verify_connections(initial_neighbors):
-            await asyncio.sleep(1)
-        current_connections = await self.cm.get_addrs_current_connections()
-        logging.info(f"Connections verified: {current_connections}")
-        await self._reporter.start()
-        await self.cm.deploy_additional_services()
-        await self._addon_manager.deploy_additional_services()
-        await self._reputation.setup()
->>>>>>> be5d9bec
         await asyncio.sleep(self.config.participant["misc_args"]["grace_time_connection"] // 2)
-        
+
     async def deploy_components(self):
         await self.aggregator.init()
         if self.config.participant["mobility_args"]["mobility"]:
             await self.sa.init()
         await self._reporter.start()
-        await self._addon_manager.deploy_additional_services()    
+        await self._addon_manager.deploy_additional_services()
 
     async def deploy_federation(self):
         await self.federation_ready_lock.acquire_async()
@@ -650,15 +542,10 @@
 
     async def _learning_cycle(self):
         while self.round is not None and self.round < self.total_rounds:
-<<<<<<< HEAD
-
             current_time = time.time()
             rse = RoundStartEvent(self.round, current_time)
             await EventManager.get_instance().publish_node_event(rse)
 
-=======
-            current_time = time.time()
->>>>>>> be5d9bec
             print_msg_box(
                 msg=f"Round {self.round} of {self.total_rounds - 1} started (max. {self.total_rounds} rounds)",
                 indent=2,
@@ -669,7 +556,7 @@
             expected_nodes = self.federation_nodes.copy()
             rse = RoundStartEvent(self.round, current_time, expected_nodes)
             await EventManager.get_instance().publish_node_event(rse)
-            self.trainer.on_round_start()   
+            self.trainer.on_round_start()
             logging.info(f"Expected nodes: {expected_nodes}")
             direct_connections = await self.cm.get_addrs_current_connections(only_direct=True)
             undirected_connections = await self.cm.get_addrs_current_connections(only_undirected=True)
@@ -677,16 +564,13 @@
             logging.info(f"[Role {self.role}] Starting learning cycle...")
             await self.aggregator.update_federation_nodes(expected_nodes)
             await self._extended_learning_cycle()
-<<<<<<< HEAD
 
             current_time = time.time()
             ree = RoundEndEvent(self.round, current_time)
             await EventManager.get_instance().publish_node_event(ree)
 
-=======
->>>>>>> be5d9bec
             await self.get_round_lock().acquire_async()
-            
+
             print_msg_box(
                 msg=f"Round {self.round} of {self.total_rounds - 1} finished (max. {self.total_rounds} rounds)",
                 indent=2,
@@ -736,10 +620,7 @@
         """
         pass
 
-<<<<<<< HEAD
-
-=======
->>>>>>> be5d9bec
+
 class MaliciousNode(Engine):
     def __init__(
         self,
