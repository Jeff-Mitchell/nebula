--- conflicted
+++ resolved
@@ -12,7 +12,6 @@
 from nebula.core.network.communications import CommunicationsManager
 from nebula.core.pb import nebula_pb2
 from nebula.core.utils.locker import Locker
-from nebula.core.neighbormanagement.nodemanager import NodeManager
 
 logging.getLogger("requests").setLevel(logging.WARNING)
 logging.getLogger("urllib3").setLevel(logging.WARNING)
@@ -146,17 +145,6 @@
         self.trainer.model.set_communication_manager(self._cm)
 
         self._reporter = Reporter(config=self.config, trainer=self.trainer, cm=self.cm)
-        
-        # Mobility setup
-        self._waiting_updates_lock = Locker(name="waiting_updates_lock")
-        self._node_manager = None
-        if self.config.participant["mobility_args"]["mobility"]:
-            topology = self.config.participant["mobility_args"]["mobility_type"]
-            model_handler = self.config.participant["mobility_args"]["model_handler"]
-            self._node_manager = NodeManager(topology, model_handler, engine=self)
-            if self.config.participant["mobility_args"]["late_creation"]:
-                self._init_late_node()
-        
 
         self._event_manager = EventManager(
             default_callbacks=[
@@ -171,21 +159,6 @@
         )
 
         # Register additional callbacks
-<<<<<<< HEAD
-        self._event_manager.register_event((nebula_pb2.FederationMessage, nebula_pb2.FederationMessage.Action.REPUTATION), self._reputation_callback)
-        # ... add more callbacks here     
-        self._event_manager.register_event((nebula_pb2.DiscoverMessage, nebula_pb2.DiscoverMessage.Action.DISCOVER_JOIN), self._discover_discover_join_callback)
-        self._event_manager.register_event((nebula_pb2.DiscoverMessage, nebula_pb2.DiscoverMessage.Action.DISCOVER_NODE), self._discover_discover_node_callback)
-        
-        self._event_manager.register_event((nebula_pb2.OfferMessage, nebula_pb2.OfferMessage.Action.OFFER_METRIC), self._offer_offer_metric_callback)
-        self._event_manager.register_event((nebula_pb2.OfferMessage, nebula_pb2.OfferMessage.Action.OFFER_MODEL), self._offer_offer_model_callback)
-        
-        self._event_manager.register_event((nebula_pb2.ConnectionMessage, nebula_pb2.ConnectionMessage.Action.LATE_CONNECT), self._connection_late_connect_callback)
-        self._event_manager.register_event((nebula_pb2.ConnectionMessage, nebula_pb2.ConnectionMessage.Action.RESTRUCTURE), self._connection_late_connect_callback)
-        
-        self._event_manager.register_event((nebula_pb2.LinkMessage, nebula_pb2.LinkMessage.Action.CONNECT_TO), self._link_connect_to_callback)
-        self._event_manager.register_event((nebula_pb2.LinkMessage, nebula_pb2.LinkMessage.Action.DISCONNECT_FROM), self._link_disconnect_from_callback)
-=======
         self._event_manager.register_event(
             (
                 nebula_pb2.FederationMessage,
@@ -194,7 +167,6 @@
             self._reputation_callback,
         )
         # ... add more callbacks here
->>>>>>> 0b7816ac
 
     @property
     def cm(self):
@@ -211,10 +183,6 @@
     @property
     def aggregator(self):
         return self._aggregator
-    
-    @property
-    def nm(self):
-        return self._node_manager
 
     def get_aggregator_type(self):
         return type(self.aggregator)
@@ -353,121 +321,6 @@
             logging.exception(f"Error updating round in connection: {e}")
         finally:
             await self.cm.get_connections_lock().release_async()
-
-    # Mobility callbacks
-    @event_handler(nebula_pb2.ConnectionMessage, nebula_pb2.ConnectionMessage.Action.LATE_CONNECT)
-    async def _connection_late_connect_callback(self, source, message):
-        logging.info(f"🔗  handle_connection_message | Trigger | Received late_connect message from {source}")   
-        if self.nm.accept_connection(source, joining=True):
-            self.nm.add_weight_modifier(source) 
-            ct_actions , df_actions = self.nm.get_actions()
-            
-            # connect to            
-            for addr in ct_actions.split():
-                cnt_msg = self.cm.mm.generate_link_message(nebula_pb2.LinkMessage.Action.CONNECTO_TO, addr)
-                await self.cm.send_message(source, cnt_msg)
-            
-            # disconnect from
-            for addr in df_actions.split():
-                df_msg = self.cm.mm.generate_link_message(nebula_pb2.LinkMessage.Action.DISCONNECT_FROM, addr)
-                await self.cm.send_message(source, df_msg)
-
-            await self.cm.connect(source, direct=True)
-            self.nm.update_neighbors(source)
-
-    @event_handler(nebula_pb2.ConnectionMessage, nebula_pb2.ConnectionMessage.Action.RESTRUCTURE)
-    async def _connection_restructure_callback(self, source, message):
-        logging.info(f"🔗  handle_connection_message | Trigger | Received restructure message from {source}")
-        if self.nm.accept_connection(source, joining=False):
-            logging.info(f"🔗  handle_connection_message | Trigger | restructure connection accepted from {source}")
-            ct_actions , df_actions = self.nm.get_actions()
-                        
-            for addr in ct_actions.split():
-                cnt_msg = self.cm.mm.generate_link_message(nebula_pb2.LinkMessage.Action.CONNECTO_TO, addr)
-                await self.cm.send_message(source, cnt_msg)
-            
-            for addr in df_actions.split():
-                df_msg = self.cm.mm.generate_link_message(nebula_pb2.LinkMessage.Action.DISCONNECT_FROM, addr)
-                await self.cm.send_message(source, df_msg)      
-        else:
-            logging.info(f"🔗  handle_connection_message | Trigger | restructure connection denied from {source}")
-            await self.cm.disconnect(source, mutual_disconnection=False)
-            self.nm.update_neighbors(source, remove=True) 
-
-    @event_handler(nebula_pb2.DiscoverMessage, nebula_pb2.DiscoverMessage.Action.DISCOVER_JOIN)
-    async def _discover_discover_join_callback(self, source, message):
-        logging.info(f"🔍  handle_discover_message | Trigger | Received discover_join message from {source} ")
-        
-        self.nm.meet_node(source)
-        # if no neighbors means i'm new
-        if len(self.get_federation_nodes()) > 0:
-            model, rounds, round = self.cm.propagator.get_model_information(source, "stable") if self.get_round() > 0 else self.cm.propagator.get_model_information(source, "initialization")
-            epochs = self.config.participant["training_args"]["epochs"]
-            msg = self.cm.mm.generate_offer_message(
-                nebula_pb2.OfferMessage.Action.OFFER_MODEL, 
-                len(self.get_federation_nodes()), 
-                self.trainer.get_loss(),
-                model,
-                rounds,
-                round,
-                epochs
-            )
-            await self.cm.send_message(source, msg)
-
-    @event_handler(nebula_pb2.DiscoverMessage, nebula_pb2.DiscoverMessage.Action.DISCOVER_NODE)
-    async def _discover_discover_node_callback(self, source, message):
-        logging.info(f"🔍  handle_discover_message | Trigger | Received discover_node message from {source} ")
-        self.nm.meet_node(source)
-        msg = self.cm.mm.generate_offer_message(nebula_pb2.OfferMessage.Action.OFFER_METRIC, len(self.get_federation_nodes()), self.trainer.get_loss())
-        await self.cm.send_message(source, msg)
-      
-    @event_handler(nebula_pb2.OfferMessage, nebula_pb2.OfferMessage.Action.OFFER_MODEL)
-    async def _offer_offer_model_callback(self, source, message):
-        logging.info(f"🔍  handle_offer_message | Trigger | Received offer_model message from {source}")
-        if not self.nm.get_restructure_process_lock().locked():
-            decoded_model = self.trainer.deserialize_model(message.parameters)
-            self.nm.accept_model(source, decoded_model, message.rounds, message.round, message.epochs, message.n_neighbors, message.loss)
-            self.nm.add_candidate(source, message.n_neighbors, message.loss)
-            self.nm.meet_node(source)
-        
-    @event_handler(nebula_pb2.OfferMessage, nebula_pb2.OfferMessage.Action.OFFER_METRIC)
-    async def _offer_offer_metric_callback(self, source, message):
-        logging.info(f"🔍  handle_offer_message | Trigger | Received offer_metric message from {source}")
-        if not self.nm.get_restructure_process_lock().locked():
-            n_neighbors, loss, _, _, _, _ = message.arguments
-            self.nm.add_candidate(source, n_neighbors, loss)
-            self.nm.meet_node(source)
-
-    @event_handler(nebula_pb2.LinkMessage, nebula_pb2.LinkMessage.Action.CONNECTO_TO)
-    async def _link_connect_to_callback(self, source, message):
-        logging.info(f"🔗  handle_link_message | Trigger | Received connecto_to message from {source}")
-        addrs = message.arguments
-        for addr in addrs:
-            await self.cm.connect(addr, direct=True)
-            self.nm.update_neighbors(addr)
-            self.nm.meet_node(source)
-            
-    @event_handler(nebula_pb2.LinkMessage, nebula_pb2.LinkMessage.Action.DISCONNECT_FROM)
-    async def _link_disconnect_from_callback(self, source, message):
-        logging.info(f"🔗  handle_link_message | Trigger | Received disconnect_from message from {source}")
-        addrs = message.arguments
-        for addr in addrs:
-            await self.cm.disconnect(source, mutual_disconnection=False)
-            self.nm.update_neighbors(addr, remove=True)
-
-    def create_trainer_service(self, round=0):
-        if self.trainer_service is None:
-            self.trainer_service = threading.Thread(
-                target=self._start_learning,
-                args=(round,),
-                daemon=True,
-                name="trainer_service_thread-" + self.addr,
-            )
-            self.trainer_service.start()
-            logging.info(f"Started trainer service thread...")
-
-    def get_trainer_service(self):
-        return self.trainer_service
 
     async def create_trainer_module(self):
         asyncio.create_task(self._start_learning())
@@ -726,57 +579,7 @@
             nebula_pb2.FederationMessage.Action.REPUTATION, malicious_nodes
         )
         await self.cm.send_message_to_neighbors(message)
-        
-    def get_weight_modifier(self, addr):
-        return self.nm.get_weight_modifier(addr) if self.nm is not None else 1
-    
-    async def receive_update_from_node(self, node, node_response_time):
-        if self.nm is not None:
-            self.nm.receive_update_from_node(node, node_response_time)
-               
-    def still_waiting_for_updates(self):
-        return not self._waiting_updates_lock.locked()
-    
-    def stop_waiting_for_updates(self):
-        self._waiting_updates_lock.acquire()
-        if self.nm is not None:
-            self.nm.adjust_timer()           
-              
-    async def _set_updates_timer(self):
-        if self.nm is not None:
-            time_to_wait = self.nm.get_timer()
-            self.aggregator.set_timer(time_to_wait)    
-
-    def _init_late_node(self):
-        """
-            Method to initialize a late connected node, creating its trainer and setting up the learning process
-
-            First step broadcasting discover message, after that we select candidates and connect to them.
-            The information to create the trainer is recieved from nodes that are already on federation and answared the discover message.
-                -model:     params
-                -rounds:    total rounds
-                -round:     current round of the learning process
-                -epochs:    epochs
-        """
-        # sleep time before starting
-        sleep_time = self.config.participant["mobility_args"]["sleeping_time"]
-        asyncio.sleep(sleep_time)
-        
-        logging.info("🌐  Initializing late creation node life from Engine")
-        model, rounds, round, epochs = self.nm.start_late_connection_process()
-           
-        self.config.participant["scenario_args"]["rounds"] = rounds
-        self.config.participant["training_args"]["epochs"] = epochs
-        
-        self.round = round
-        
-        # self._trainer = trainer(model, self.dataset, config=self.config, logger=nebulalogger)
-        self.trainer.set_model_parameters(model, initialize=True)
-        
-        self.set_initialization_status(True)
-        self.get_federation_ready_lock().release()
-        self.create_trainer_service(round=round)
-        self.cm.start_external_connection_service()
+
 
 class MaliciousNode(Engine):
     def __init__(
