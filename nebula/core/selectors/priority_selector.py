--- conflicted
+++ resolved
@@ -2,6 +2,7 @@
 from collections import namedtuple
 
 import numpy as np
+from sklearn.preprocessing import normalize
 from sklearn.preprocessing import normalize
 
 from nebula.addons.functions import print_msg_box
@@ -22,6 +23,7 @@
         [loss, cpu_percent, data_size, bytes_received, bytes_sent, latency, age]
     """
 
+
     MIN_AMOUNT_OF_SELECTED_NEIGHBORS = 1
     MAX_PERCENT_SELECTABLE_NEIGHBORS = 0.8
     # Original Feature Weights provided in Report / Thesis
@@ -34,12 +36,8 @@
         super().__init__(config)
         self.config = config
         FeatureWeights = namedtuple(
-<<<<<<< HEAD
             "FeatureWeights",
             ["loss", "cpu_percent", "data_size", "bytes_received", "bytes_sent", "latency", "age", "sustainability"],
-=======
-            "FeatureWeights", ["loss", "cpu_percent", "data_size", "bytes_received", "bytes_sent", "latency", "age"]
->>>>>>> dae529ae
         )
         self.feature_weights = FeatureWeights(*self.FEATURE_WEIGHTS)
         logging.info("[PrioritySelector] Initialized")
@@ -54,13 +52,6 @@
             self.selected_nodes = [node.addr]
             return self.selected_nodes
 
-<<<<<<< HEAD
-=======
-        num_selected = max(
-            self.MIN_AMOUNT_OF_SELECTED_NEIGHBORS, math.floor(len(neighbors) * self.MAX_PERCENT_SELECTABLE_NEIGHBORS)
-        )
-
->>>>>>> dae529ae
         availability = []
         # add the sustainability metric
         feature_array = np.empty((8, 0))
@@ -78,10 +69,7 @@
                 self.features[neighbor]["bytes_sent"],
                 1 / (self.features[neighbor]["latency"] + 0.000001),
                 self.ages[neighbor],
-<<<<<<< HEAD
                 self.features[neighbor]["sustainability"],
-=======
->>>>>>> dae529ae
             ))
 
             # Set loss to 100 if loss metric is unavailable
@@ -102,32 +90,19 @@
         weight = np.array(self.FEATURE_WEIGHTS).reshape(-1, 1)
         feature_array_weighted = np.multiply(feature_array_normed, weight)
 
-<<<<<<< HEAD
         # Compute scores
-        scores = np.sum(feature_array_weighted, axis=0)
-=======
-        # Before availability
         scores = np.sum(feature_array_weighted, axis=0)
 
         print_msg_box(msg=f"Scores: {dict(zip(neighbors, scores, strict=False))}", title="Final NSS Scores")
->>>>>>> dae529ae
 
-        print_msg_box(msg=f"Scores: {dict(zip(neighbors, scores, strict=False))}", title="Final NSS Scores")
-
-<<<<<<< HEAD
         # Calculate mean and standard deviation
         mean_score = np.mean(scores)
         std_score = np.std(scores)
-=======
-        # Probability selection
-        p = normalize([final_scores], axis=1, norm="l1")
->>>>>>> dae529ae
 
         # # Identify non-outlier nodes
         # non_outlier_indices = [i for i, score in enumerate(scores) if abs(score - mean_score) <= std_score]
         # logging.info("[PrioritySelector] Non-outlier nodes: {}".format([neighbors[i] for i in non_outlier_indices]))
 
-<<<<<<< HEAD
         # # Ensure at least num_selected nodes are selected
         # if len(non_outlier_indices) < num_selected:
         #     # Sort indices by absolute difference from mean
@@ -139,13 +114,6 @@
         # Identify non-outlier nodes
         non_outlier_indices = [i for i, score in enumerate(scores) if abs(score - mean_score) <= std_score]
         selected_nodes = [neighbors[i] for i in non_outlier_indices]
-=======
-        # Select nodes according to thesis (weighted probability)
-        selected_nodes = np.random.choice(neighbors, num_selected, replace=False, p=p[0]).tolist()
-
-        # Select num_selected nodes with the highest score (or the derived probability) for easier evaluation
-        # selected_nodes = [neighbors[i] for i in np.argsort(scores)[-num_selected:]]
->>>>>>> dae529ae
 
         # Update ages
         for neighbor in neighbors:
