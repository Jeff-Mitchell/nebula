import logging

from nebula.addons.functions import print_msg_box


class Selector:
    """
    Base class for all different Node Selection Strategy Selectors
    For more information see:
    https://files.ifi.uzh.ch/CSG/staff/feng/external/theses/MA-Chenfei-Ma.pdf
    Attributes:
        node_name (str): Name of the node
        config (dict): Configuration of the node
        neighbors_list (list): List of neighbors
        features (dict): Features of the neighbors
        ages (dict): Age of the neighbors
    """

    def __init__(self, config=None):
        self.config = config
        self.neighbors_list = []
        self.selected_nodes = []
        self.features = {}
        self.ages = {}

    def add_node_features(self, node, features):
        self.features[node] = features
        self.features[node]["availability"] = 1
        selector_received_nss_msg = (
            "Node: {}\n"
            "CPU Usage (%): {}%\n"
            "Bytes Sent: {}\n"
            "Bytes Received: {}\n"
            "Loss: {}\n"
            "Data Size: {}\n"
            "Latency (ms): {}\n"
<<<<<<< HEAD
            "Availability: {}\n"
            "Sustainability: {}"
=======
            "Availability: {}"
>>>>>>> dae529ae
        )
        print_msg_box(
            selector_received_nss_msg.format(
                node,
                round(features["cpu_percent"], 2),
                features["bytes_sent"],
                features["bytes_received"],
                features["loss"],
                features["data_size"],
                round(features["latency"], 2),
                features["availability"],
<<<<<<< HEAD
                features["sustainability"],
=======
>>>>>>> dae529ae
            ),
            indent=2,
            title="Selector: Received NSS Features",
        )

    def get_neighbors(self):
        return self.neighbors_list

    def add_neighbor(self, neighbor):
        logging.info(f"[Selector] Adding Neighbor: {neighbor}")
        if neighbor not in self.neighbors_list:
            self.neighbors_list.append(neighbor)

    def reset_neighbors(self):
        self.neighbors_list = []

    async def node_selection(self, node):
        """To be overridden by the subclasses (selectors)"""
        pass

    def clear_selector_features(self):
        self.features = {}

    def init_age(self):
        for i in self.neighbors_list:
            self.ages[i] = 1<|MERGE_RESOLUTION|>--- conflicted
+++ resolved
@@ -3,6 +3,7 @@
 from nebula.addons.functions import print_msg_box
 
 
+class Selector:
 class Selector:
     """
     Base class for all different Node Selection Strategy Selectors
@@ -34,12 +35,8 @@
             "Loss: {}\n"
             "Data Size: {}\n"
             "Latency (ms): {}\n"
-<<<<<<< HEAD
             "Availability: {}\n"
             "Sustainability: {}"
-=======
-            "Availability: {}"
->>>>>>> dae529ae
         )
         print_msg_box(
             selector_received_nss_msg.format(
@@ -51,10 +48,7 @@
                 features["data_size"],
                 round(features["latency"], 2),
                 features["availability"],
-<<<<<<< HEAD
                 features["sustainability"],
-=======
->>>>>>> dae529ae
             ),
             indent=2,
             title="Selector: Received NSS Features",
