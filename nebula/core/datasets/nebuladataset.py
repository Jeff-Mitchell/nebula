--- conflicted
+++ resolved
@@ -45,20 +45,20 @@
         self.transform = None
         self.target_transform = None
         self.file = None
-        
+
         self.data = None
         self.targets = None
         self.data_shape = None
         self.num_classes = None
         self.length = None
-        
+
         if self.mode == "memory":
             self.load_data()
         elif self.mode == "lazy":
             self.load_data_lazy()
         else:
             raise ValueError(f"Mode {self.mode} not supported")
-        
+
     def load_data(self):
         with h5py.File(self.file_path, "r") as f:
             dset = f[f"{self.prefix}_data"]
@@ -70,7 +70,7 @@
         logging_training.info(
             f"[NebulaPartitionHandler - Memory] [{self.prefix}] Loaded {self.length} samples from {self.file_path} with shape {self.data_shape} and {self.num_classes} classes."
         )
-        
+
     def load_data_lazy(self):
         self.file = h5py.File(self.file_path, "r", swmr=True)
         dset = self.file[f"{self.prefix}_data"]
@@ -80,16 +80,16 @@
         logging_training.info(
             f"[NebulaPartitionHandler - Lazy] [{self.prefix}] Lazy loaded {self.length} samples from {self.file_path} with shape {self.data_shape} and {self.num_classes} classes."
         )
-        
+
     def close(self):
         if self.file is not None:
             self.file.close()
             self.file = None
             logging_training.info(f"[NebulaPartitionHandler] Closed file {self.file_path}")
-            
+
     def __del__(self):
         self.close()
-        
+
     def __len__(self):
         return self.length
 
@@ -106,7 +106,9 @@
                 data = self.file[f"{self.prefix}_data"][idx]
                 target = self.file[f"{self.prefix}_targets"][idx]
             except Exception as e:
-                raise RuntimeError(f"[NebulaPartitionHandler] Error reading index {idx} from file {self.file_path}: {e}")
+                raise RuntimeError(
+                    f"[NebulaPartitionHandler] Error reading index {idx} from file {self.file_path}: {e}"
+                )
 
         return data, target
 
@@ -120,7 +122,7 @@
         self.handler = handler
         self.mode = mode
         self.config = config
-        
+
         if self.mode not in ["lazy", "memory"]:
             raise ValueError(f"Mode {self.mode} not supported")
 
@@ -245,12 +247,7 @@
         partition="dirichlet",
         partition_parameter=0.5,
         seed=42,
-<<<<<<< HEAD
-        config=None,
-        additional=False
-=======
         config_dir=None,
->>>>>>> 754ca88b
     ):
         self.num_classes = num_classes
         self.partitions_number = partitions_number
@@ -260,11 +257,6 @@
         self.partition = partition
         self.partition_parameter = partition_parameter
         self.seed = seed
-<<<<<<< HEAD
-        self.config = config
-        self.additional = additional
-        
-=======
         self.config_dir = config_dir
 
         logging.info(
@@ -272,7 +264,6 @@
         )
 
         # Dataset
->>>>>>> 754ca88b
         self.train_set = None
         self.train_indices_map = None
         self.test_set = None
@@ -287,7 +278,7 @@
         Initialize the dataset. This should load or create the dataset.
         """
         raise NotImplementedError("Subclasses must implement this method.")
-    
+
     def clear(self):
         """
         Clear the dataset. This should remove or reset the dataset.
@@ -296,7 +287,7 @@
             self.train_set.close()
         if self.test_set is not None and hasattr(self.test_set, "close"):
             self.test_set.close()
-            
+
         self.train_set = None
         self.train_indices_map = None
         self.test_set = None
@@ -410,7 +401,7 @@
 
         except Exception as e:
             logging.exception(f"Error in save_partitions: {e}")
-            
+
         finally:
             self.clear()
             logging.info("Cleared dataset after saving partitions.")
@@ -474,73 +465,6 @@
             logging_training.info(f"Saving data distribution for participant {partition_index} to {path_to_save}")
             plt.savefig(path_to_save, dpi=300, bbox_inches="tight")
             plt.close()
-
-        if hasattr(self, "tsne") and self.tsne:
-            self.visualize_tsne(dataset)
-
-    def plot_data_distribution_for_additional_node(self, dataset, partitions_map):
-        sns.set()
-        sns.set_style("whitegrid", {"axes.grid": False})
-        sns.set_context("paper", font_scale=1.5)
-        sns.set_palette("Set2")
-        
-        indices = partitions_map[self.partition_id]
-        class_counts = [0] * self.num_classes
-        for idx in indices:
-            label = dataset.targets[idx]
-            class_counts[label] += 1
-        logging_training.info(f"Participant {self.partition_id + 1} class distribution: {class_counts}")
-        plt.figure()
-        plt.bar(range(self.num_classes), class_counts)
-        plt.xlabel("Class")
-        plt.ylabel("Number of samples")
-        plt.xticks(range(self.num_classes))
-        if self.iid:
-            plt.title(f"Participant {self.partition_id + 1} class distribution (IID)")
-        else:
-            plt.title(
-                f"Participant {self.partition_id + 1} class distribution (Non-IID - {self.partition}) - {self.partition_parameter}"
-            )
-        plt.tight_layout()
-        path_to_save = f"{self.config.participant['tracking_args']['log_dir']}/{self.config.participant['scenario_args']['name']}/participant_{self.partition_id}_class_distribution_{'iid' if self.iid else 'non_iid'}{'_' + self.partition if not self.iid else ''}.png"
-        plt.savefig(path_to_save, dpi=300, bbox_inches="tight")
-        plt.close()
-        
-        plt.figure()
-        max_point_size = 500
-        min_point_size = 0
-
-        for i in range(self.partitions_number):
-            class_counts = [0] * self.num_classes
-            indices = partitions_map[i]
-            for idx in indices:
-                label = dataset.targets[idx]
-                class_counts[label] += 1
-
-            # Normalize the point sizes for this partition
-            max_samples_partition = max(class_counts)
-            sizes = [
-                (size / max_samples_partition) * (max_point_size - min_point_size) + min_point_size
-                for size in class_counts
-            ]
-            plt.scatter([i] * self.num_classes, range(self.num_classes), s=sizes, alpha=0.5)
-
-        plt.xlabel("Participant")
-        plt.ylabel("Class")
-        plt.xticks(range(self.partitions_number))
-        plt.yticks(range(self.num_classes))
-        if self.iid:
-            plt.title(f"Participant {i + 1} class distribution (IID)")
-        else:
-            plt.title(
-                f"Participant {i + 1} class distribution (Non-IID - {self.partition}) - {self.partition_parameter}"
-            )
-        plt.tight_layout()
-
-        # Saves the distribution display with circles of different size
-        path_to_save = f"{self.config.participant['tracking_args']['log_dir']}/{self.config.participant['scenario_args']['name']}/class_distribution_additionals_{'iid' if self.iid else 'non_iid'}{'_' + self.partition if not self.iid else ''}.png"
-        plt.savefig(path_to_save, dpi=300, bbox_inches="tight")
-        plt.close()
 
         if hasattr(self, "tsne") and self.tsne:
             self.visualize_tsne(dataset)
