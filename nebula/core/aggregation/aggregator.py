--- conflicted
+++ resolved
@@ -74,17 +74,17 @@
             self._pending_models_to_aggregate.clear()
             await self._aggregation_done_lock.acquire_async(
                 timeout=self.config.participant["aggregator_args"]["aggregation_timeout"]
-            )  
+            )
         else:
             raise Exception("It is not possible to set nodes to aggregate when the aggregation is running.")
 
     async def notify_federation_nodes_removed(self, federation_nodes: set):
-        # Neighbor has been removed  
+        # Neighbor has been removed
         if len(self._federation_nodes) - len(federation_nodes) > 0:
             nodes_removed = self._federation_nodes.symmetric_difference(federation_nodes)
             logging.info(f"Nodes removed from aggregation: {nodes_removed}")
-            pending_nodes = (self._federation_nodes - self.get_nodes_pending_models_to_aggregate())
-            #logging.info(f"Pending models to aggregate: {pending_nodes}")
+            pending_nodes = self._federation_nodes - self.get_nodes_pending_models_to_aggregate()
+            # logging.info(f"Pending models to aggregate: {pending_nodes}")
             shouldnt_waited_model = []
             shouldnt_waited_model = [source for source in nodes_removed if source in pending_nodes]
             logging.info(f"Waiting models from removed neighbors: {shouldnt_waited_model}")
@@ -204,13 +204,6 @@
             logging.info(
                 f"🔄  include_model_in_buffer | Broadcasting MODELS_INCLUDED for round {self.engine.get_round()}"
             )
-<<<<<<< HEAD
-=======
-            # message = self.cm.mm.generate_federation_message(
-            #     nebula_pb2.FederationMessage.Action.FEDERATION_MODELS_INCLUDED,
-            #     [self.engine.get_round()],
-            # )
->>>>>>> 0fef7212
             message = self.cm.create_message(
                 "federation", "federation_models_included", [str(arg) for arg in [self.engine.get_round()]]
             )
@@ -286,7 +279,7 @@
                 for f_round, future_updates in self._future_models_to_aggregate.items():
                     for _, _, source in future_updates:
                         if source in pending_nodes:
-                            #logging.info(f"Waiting update from source: {source}, but future update storaged for round: {f_round}")
+                            # logging.info(f"Waiting update from source: {source}, but future update storaged for round: {f_round}")
                             pending_nodes.discard(source)
 
                 if not pending_nodes:
@@ -316,8 +309,8 @@
                 self.engine.set_synchronizing_rounds(False)
                 self._end_round_push = 0
                 if len(self._future_models_to_aggregate.items()) < 2:
-                        logging.info("Device is sinchronized")
-                        self.engine.update_sinchronized_status(True)
+                    logging.info("Device is sinchronized")
+                    self.engine.update_sinchronized_status(True)
                 else:
                     logging.info("Device is not sinchronized yet | more actions required...")
 
@@ -332,7 +325,9 @@
 
         await self._push_strategy_lock.acquire_async()
 
-        logging.info(f"❗️ synchronized status: {self.engine.get_sinchronized_status()} | Analizing if an aggregation push is available...")
+        logging.info(
+            f"❗️ synchronized status: {self.engine.get_sinchronized_status()} | Analizing if an aggregation push is available..."
+        )
         if (
             not self.engine.get_sinchronized_status()
             and not self.engine.get_trainning_in_progress_lock().locked()
@@ -433,7 +428,7 @@
                 elif self.engine.get_synchronizing_rounds():
                     logging.info("❗️ Cannot analize push | Already pushing rounds")
             await self._push_strategy_lock.release_async()
-        
+
 
 def create_malicious_aggregator(aggregator, attack):
     # It creates a partial function aggregate that wraps the aggregate method of the original aggregator.
