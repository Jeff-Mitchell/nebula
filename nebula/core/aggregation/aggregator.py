--- conflicted
+++ resolved
@@ -1,37 +1,21 @@
 import asyncio
 import logging
 from abc import ABC, abstractmethod
-<<<<<<< HEAD
-from functools import partial
-=======
 from typing import TYPE_CHECKING
 
 from nebula.core.aggregation.updatehandlers.updatehandler import factory_update_handler
 from nebula.core.eventmanager import EventManager
 from nebula.core.nebulaevents import AggregationEvent
->>>>>>> be5d9bec
 from nebula.core.utils.locker import Locker
-from nebula.core.aggregation.updatehandlers.updatehandler import factory_update_handler
-from nebula.core.eventmanager import EventManager
-from nebula.core.nebulaevents import AggregationEvent
 
-<<<<<<< HEAD
-from typing import TYPE_CHECKING
-if TYPE_CHECKING:
-    from nebula.core.engine import Engine
-=======
 if TYPE_CHECKING:
     from nebula.core.engine import Engine
 
->>>>>>> be5d9bec
 
 class AggregatorException(Exception):
     pass
 
-<<<<<<< HEAD
-=======
 
->>>>>>> be5d9bec
 def create_target_aggregator(config, engine):
     from nebula.core.aggregation.fedavg import FedAvg
     from nebula.core.aggregation.krum import Krum
@@ -60,16 +44,10 @@
         logging.info(f"[{self.__class__.__name__}] Starting Aggregator")
         self._federation_nodes = set()
         self._pending_models_to_aggregate = {}
-<<<<<<< HEAD
         self._pending_models_to_aggregate_lock = Locker(name="pending_models_to_aggregate_lock", async_lock=True)
         self._aggregation_done_lock = Locker(name="aggregation_done_lock", async_lock=True)
         self._aggregation_waiting_skip = asyncio.Event()
-        
-=======
-        self._aggregation_done_lock = Locker(name="aggregation_done_lock", async_lock=True)
-        self._aggregation_waiting_skip = asyncio.Event()
 
->>>>>>> be5d9bec
         scenario = self.config.participant["scenario_args"]["federation"]
         self._update_storage = factory_update_handler(scenario, self, self._addr)
 
@@ -78,7 +56,7 @@
 
     def __repr__(self):
         return self.__str__()
-  
+
     @property
     def us(self):
         return self._update_storage
@@ -88,22 +66,13 @@
         if len(models) == 0:
             logging.error("Trying to aggregate models when there are no models")
             return None
-        
+
     async def init(self):
         await self.us.init(self.config)
 
     async def update_federation_nodes(self, federation_nodes: set):
         await self.us.round_expected_updates(federation_nodes=federation_nodes)
 
-<<<<<<< HEAD
-=======
-    async def init(self):
-        await self.us.init(self.config)
-
-    async def update_federation_nodes(self, federation_nodes: set):
-        await self.us.round_expected_updates(federation_nodes=federation_nodes)
-
->>>>>>> be5d9bec
         if not self._aggregation_done_lock.locked():
             self._federation_nodes = federation_nodes
             self._pending_models_to_aggregate.clear()
@@ -123,11 +92,7 @@
             await self.us.notify_if_all_updates_received()
             lock_task = asyncio.create_task(self._aggregation_done_lock.acquire_async(timeout=timeout))
             skip_task = asyncio.create_task(self._aggregation_waiting_skip.wait())
-<<<<<<< HEAD
             done, pending = await asyncio.wait(
-=======
-            done, _ = await asyncio.wait(
->>>>>>> be5d9bec
                 [lock_task, skip_task],
                 return_when=asyncio.FIRST_COMPLETED,
             )
@@ -155,28 +120,16 @@
         await self.us.stop_notifying_updates()
         updates = await self.us.get_round_updates()
         missing_nodes = await self.us.get_round_missing_nodes()
-<<<<<<< HEAD
-=======
-
->>>>>>> be5d9bec
         if missing_nodes:
             logging.info(f"🔄  get_aggregation | Aggregation incomplete, missing models from: {missing_nodes}")
         else:
             logging.info("🔄  get_aggregation | All models accounted for, proceeding with aggregation.")
-<<<<<<< HEAD
-              
-=======
 
->>>>>>> be5d9bec
         agg_event = AggregationEvent(updates, self._federation_nodes, missing_nodes)
         await EventManager.get_instance().publish_node_event(agg_event)
         aggregated_result = self.run_aggregation(updates)
         return aggregated_result
 
-<<<<<<< HEAD
-
-=======
->>>>>>> be5d9bec
     def print_model_size(self, model):
         total_memory = 0
 
@@ -191,10 +144,7 @@
     async def notify_all_updates_received(self):
         self._aggregation_waiting_skip.set()
 
-<<<<<<< HEAD
-=======
 
->>>>>>> be5d9bec
 def create_aggregator(config, engine) -> Aggregator:
     from nebula.core.aggregation.blockchainReputation import BlockchainReputation
     from nebula.core.aggregation.fedavg import FedAvg
