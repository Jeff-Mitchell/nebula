--- conflicted
+++ resolved
@@ -89,10 +89,7 @@
             bytes_received=nss_features["bytes_received"],
             loss=nss_features["loss"],
             data_size=nss_features["data_size"],
-<<<<<<< HEAD
             sustainability=nss_features["sustainability"],
-=======
->>>>>>> dae529ae
         )
         message_wrapper = nebula_pb2.Wrapper()
         message_wrapper.source = self.addr
