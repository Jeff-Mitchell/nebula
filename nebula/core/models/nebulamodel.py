import logging
from abc import ABC, abstractmethod

import lightning as pl
import matplotlib
import matplotlib.pyplot as plt
import seaborn as sns
import torch
from torchmetrics import MetricCollection
from torchmetrics.classification import (
    MulticlassAccuracy,
    MulticlassConfusionMatrix,
    MulticlassF1Score,
    MulticlassPrecision,
    MulticlassRecall,
)

from nebula.addons.functions import print_msg_box

matplotlib.use("Agg")
plt.switch_backend("Agg")
from nebula.config.config import TRAINING_LOGGER

logging_training = logging.getLogger(TRAINING_LOGGER)


class NebulaModel(pl.LightningModule, ABC):
    """
    Abstract class for the NEBULA model.

    This class is an abstract class that defines the interface for the NEBULA model.
    """

    def process_metrics(self, phase, y_pred, y, loss=None):
        """
        Calculate and log metrics for the given phase.
        The metrics are calculated in each batch.
        Args:
            phase (str): One of 'Train', 'Validation', or 'Test'
            y_pred (torch.Tensor): Model predictions
            y (torch.Tensor): Ground truth labels
            loss (torch.Tensor, optional): Loss value
        """

        y_pred_classes = torch.argmax(y_pred, dim=1).detach()
        y = y.detach()
        if phase == "Train":
            self.logger.log_data({f"{phase}/Loss": loss.detach()})
            self.train_metrics.update(y_pred_classes, y)
        elif phase == "Validation":
            self.val_metrics.update(y_pred_classes, y)
        elif phase == "Test (Local)":
            self.test_metrics.update(y_pred_classes, y)
            self.cm.update(y_pred_classes, y) if self.cm is not None else None
        elif phase == "Test (Global)":
            self.test_metrics_global.update(y_pred_classes, y)
            self.cm_global.update(y_pred_classes, y) if self.cm_global is not None else None
        else:
            raise NotImplementedError

        del y_pred_classes, y

    def log_metrics_end(self, phase):
        """
        Log metrics for the given phase.
        Args:
            phase (str): One of 'Train', 'Validation', 'Test (Local)', or 'Test (Global)'
            print_cm (bool): Print confusion matrix
            plot_cm (bool): Plot confusion matrix
        """
        if phase == "Train":
            output = self.train_metrics.compute()
        elif phase == "Validation":
            output = self.val_metrics.compute()
        elif phase == "Test (Local)":
            output = self.test_metrics.compute()
        elif phase == "Test (Global)":
            output = self.test_metrics_global.compute()
        else:
            raise NotImplementedError

        output = {
            f"{phase}/{key.replace('Multiclass', '').split('/')[-1]}": value.detach() for key, value in output.items()
        }

        self.logger.log_data(output, step=self.global_number[phase])

        metrics_str = ""
        for key, value in output.items():
            metrics_str += f"{key}: {value:.4f}\n"
        print_msg_box(
            metrics_str,
            indent=2,
            title=f"{phase} Metrics | Epoch: {self.global_number[phase]} | Round: {self.round}",
            logger_name=TRAINING_LOGGER,
        )

    def generate_confusion_matrix(self, phase, print_cm=False, plot_cm=False):
        """
        Generate and plot the confusion matrix for the given phase.
        Args:
            phase (str): One of 'Train', 'Validation', 'Test (Local)', or 'Test (Global)'
        """
        if phase == "Test (Local)":
            if self.cm is None:
                raise ValueError(f"Confusion matrix not available for {phase} phase.")
            cm = self.cm.compute().cpu()
        elif phase == "Test (Global)":
            if self.cm_global is None:
                raise ValueError(f"Confusion matrix not available for {phase} phase.")
            cm = self.cm_global.compute().cpu()
        else:
            raise NotImplementedError

        if print_cm:
            logging_training.info(f"{phase} / Confusion Matrix:\n{cm}")

        if plot_cm:
            cm_numpy = cm.numpy().astype(int)
            classes = [i for i in range(self.num_classes)]
            fig, ax = plt.subplots(figsize=(12, 12))
            sns.heatmap(
                cm_numpy,
                annot=False,
                fmt="",
                cmap="Blues",
                ax=ax,
                xticklabels=classes,
                yticklabels=classes,
                square=True,
            )
            ax.set_xlabel("Predicted labels", fontsize=12)
            ax.set_ylabel("True labels", fontsize=12)
            ax.set_title(f"{phase} Confusion Matrix", fontsize=16)
            plt.xticks(rotation=90, fontsize=6)
            plt.yticks(rotation=0, fontsize=6)
            plt.tight_layout()
            self.logger.log_figure(fig, step=self.round, name=f"{phase}/CM")
            plt.close()

            del cm_numpy, classes, fig, ax

        # Restablecer la matriz de confusión
        if phase == "Test (Local)":
            self.cm.reset()
        else:
            self.cm_global.reset()

        del cm

    def __init__(
        self,
        input_channels=1,
        num_classes=10,
        learning_rate=1e-3,
        metrics=None,
        confusion_matrix=None,
        seed=None,
    ):
        super().__init__()

        self.input_channels = input_channels
        self.num_classes = num_classes
        self.learning_rate = learning_rate

        if metrics is None:
            metrics = MetricCollection([
                MulticlassAccuracy(num_classes=num_classes),
                MulticlassPrecision(num_classes=num_classes),
                MulticlassRecall(num_classes=num_classes),
                MulticlassF1Score(num_classes=num_classes),
            ])
        self.train_metrics = metrics.clone(prefix="Train/")
        self.val_metrics = metrics.clone(prefix="Validation/")
        self.test_metrics = metrics.clone(prefix="Test (Local)/")
        self.test_metrics_global = metrics.clone(prefix="Test (Global)/")
        del metrics
        if confusion_matrix is None:
            self.cm = MulticlassConfusionMatrix(num_classes=num_classes)
            self.cm_global = MulticlassConfusionMatrix(num_classes=num_classes)
        if seed is not None:
            torch.manual_seed(seed)
            torch.cuda.manual_seed_all(seed)

        # Round counter (number of training-validation-test rounds)
        self.round = 0

        # Epochs counter
        self.global_number = {
            "Train": 0,
            "Validation": 0,
            "Test (Local)": 0,
            "Test (Global)": 0,
        }

        # Communication manager for sending messages from the model (e.g., prototypes, gradients)
        # Model parameters are sent by default using network.propagator
        self.communication_manager = None
<<<<<<< HEAD
        
        self._current_loss = -1
        self._optimizer = None
=======

        self._current_loss = -1
        self._optimizer = None

    def set_communication_manager(self, communication_manager):
        self.communication_manager = communication_manager

    def get_communication_manager(self):
        if self.communication_manager is None:
            raise ValueError("Communication manager not set.")
        return self.communication_manager
>>>>>>> be5d9bec

    @abstractmethod
    def forward(self, x):
        """Forward pass of the model."""
        pass

    @abstractmethod
    def configure_optimizers(self):
        """Optimizer configuration."""
        pass

    def step(self, batch, batch_idx, phase):
        """Training/validation/test step."""
        x, y = batch
        y_pred = self.forward(x)
        loss = self.criterion(y_pred, y)
        self.process_metrics(phase, y_pred, y, loss)

<<<<<<< HEAD
        self._current_loss=loss
=======
        self._current_loss = loss
>>>>>>> be5d9bec
        return loss

    def get_loss(self):
        return self._current_loss
<<<<<<< HEAD
    
=======

>>>>>>> be5d9bec
    def modify_learning_rate(self, new_lr):
        logging.info(f"Modifiying | learning rate, new value: {new_lr}")
        self.learning_rate = new_lr
        for param_group in self._optimizer.param_groups:
<<<<<<< HEAD
            param_group['lr'] = new_lr
    
    def show_current_learning_rate(self):
        for param_group in self._optimizer.param_groups:
            logging.info(f"Showing | Learning rate current value: {param_group['lr']}")
                
=======
            param_group["lr"] = new_lr

    def show_current_learning_rate(self):
        for param_group in self._optimizer.param_groups:
            logging.info(f"Showing | Learning rate current value: {param_group['lr']}")

>>>>>>> be5d9bec
    def set_updated_round(self, round):
        self.round = round
        self.global_number = {
            "Train": round,
            "Validation": round,
            "Test (Local)": round,
            "Test (Global)": round,
        }

    def training_step(self, batch, batch_idx):
        """
        Training step for the model.
        Args:
            batch:
            batch_id:

        Returns:
        """
        return self.step(batch, batch_idx=batch_idx, phase="Train")

    def on_train_start(self):
        logging_training.info(f"{'=' * 10} [Training] Started {'=' * 10}")

    def on_train_end(self):
        logging_training.info(f"{'=' * 10} [Training] Done {'=' * 10}")

    def on_train_epoch_end(self):
        self.log_metrics_end("Train")
        self.train_metrics.reset()
        self.global_number["Train"] += 1

    def validation_step(self, batch, batch_idx):
        """
        Validation step for the model.
        Args:
            batch:
            batch_idx:

        Returns:
        """
        return self.step(batch, batch_idx=batch_idx, phase="Validation")

    def on_validation_end(self):
        pass

    def on_validation_epoch_end(self):
        # In general, the validation phase is done in one epoch
        self.log_metrics_end("Validation")
        self.val_metrics.reset()
        self.global_number["Validation"] += 1

    def test_step(self, batch, batch_idx, dataloader_idx=None):
        """
        Test step for the model.
        Args:
            batch:
            batch_idx:

        Returns:
        """
        if dataloader_idx == 0:
            return self.step(batch, batch_idx=batch_idx, phase="Test (Local)")
        else:
            return self.step(batch, batch_idx=batch_idx, phase="Test (Global)")

    def on_test_start(self):
        logging_training.info(f"{'=' * 10} [Testing] Started {'=' * 10}")

    def on_test_end(self):
        logging_training.info(f"{'=' * 10} [Testing] Done {'=' * 10}")

    def on_test_epoch_end(self):
        # In general, the test phase is done in one epoch
        self.log_metrics_end("Test (Local)")
        self.log_metrics_end("Test (Global)")
        self.generate_confusion_matrix("Test (Local)", print_cm=True, plot_cm=True)
        self.generate_confusion_matrix("Test (Global)", print_cm=True, plot_cm=True)
        self.test_metrics.reset()
        self.test_metrics_global.reset()
        self.global_number["Test (Local)"] += 1
        self.global_number["Test (Global)"] += 1

    def on_round_end(self):
        self.round += 1


class NebulaModelStandalone(NebulaModel):
    def __init__(self, *args, **kwargs):
        super().__init__(*args, **kwargs)

    # Log metrics per epoch
    def on_train_end(self):
        pass

    def on_train_epoch_end(self):
        self.log_metrics_end("Train")
        self.train_metrics.reset()
        # NebulaModel registers training rounds
        # NebulaModelStandalone register the global number of epochs instead of rounds
        self.global_number["Train"] += 1

    def on_validation_end(self):
        pass

    def on_validation_epoch_end(self):
        self.log_metrics_end("Validation")
        self.global_number["Validation"] += 1
        self.val_metrics.reset()

    def on_test_end(self):
        self.global_number["Test (Local)"] += 1
        self.global_number["Test (Global)"] += 1

    def on_test_epoch_end(self):
        self.log_metrics_end("Test (Local)")
        self.log_metrics_end("Test (Global)")
        self.generate_confusion_matrix("Test (Local)", print_cm=True, plot_cm=True)
        self.generate_confusion_matrix("Test (Global)", print_cm=True, plot_cm=True)
        self.test_metrics.reset()
        self.test_metrics_global.reset()<|MERGE_RESOLUTION|>--- conflicted
+++ resolved
@@ -196,11 +196,6 @@
         # Communication manager for sending messages from the model (e.g., prototypes, gradients)
         # Model parameters are sent by default using network.propagator
         self.communication_manager = None
-<<<<<<< HEAD
-        
-        self._current_loss = -1
-        self._optimizer = None
-=======
 
         self._current_loss = -1
         self._optimizer = None
@@ -212,7 +207,6 @@
         if self.communication_manager is None:
             raise ValueError("Communication manager not set.")
         return self.communication_manager
->>>>>>> be5d9bec
 
     @abstractmethod
     def forward(self, x):
@@ -231,39 +225,22 @@
         loss = self.criterion(y_pred, y)
         self.process_metrics(phase, y_pred, y, loss)
 
-<<<<<<< HEAD
-        self._current_loss=loss
-=======
         self._current_loss = loss
->>>>>>> be5d9bec
         return loss
 
     def get_loss(self):
         return self._current_loss
-<<<<<<< HEAD
-    
-=======
-
->>>>>>> be5d9bec
+
     def modify_learning_rate(self, new_lr):
         logging.info(f"Modifiying | learning rate, new value: {new_lr}")
         self.learning_rate = new_lr
         for param_group in self._optimizer.param_groups:
-<<<<<<< HEAD
-            param_group['lr'] = new_lr
-    
+            param_group["lr"] = new_lr
+
     def show_current_learning_rate(self):
         for param_group in self._optimizer.param_groups:
             logging.info(f"Showing | Learning rate current value: {param_group['lr']}")
-                
-=======
-            param_group["lr"] = new_lr
-
-    def show_current_learning_rate(self):
-        for param_group in self._optimizer.param_groups:
-            logging.info(f"Showing | Learning rate current value: {param_group['lr']}")
-
->>>>>>> be5d9bec
+
     def set_updated_round(self, round):
         self.round = round
         self.global_number = {
